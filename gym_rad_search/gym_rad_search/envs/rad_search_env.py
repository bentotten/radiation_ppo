from dataclasses import dataclass, field, asdict
from email.policy import default
import os
import sys
import math
from matplotlib.markers import MarkerStyle
import matplotlib.collections as mcoll

import numpy as np
import numpy.typing as npt
import numpy.random as npr

import gym  # type: ignore
from gym import spaces  # type: ignore

import visilibity as vis  # type: ignore

import matplotlib.pyplot as plt
import matplotlib.animation as animation
from matplotlib.ticker import FormatStrFormatter
from matplotlib.animation import PillowWriter
from matplotlib.patches import Polygon as PolygonPatches

from typing import Any, List, Union, Literal, NewType, Optional, TypedDict, cast, get_args, Dict
from typing_extensions import TypeAlias


Point: TypeAlias = NewType("Point", tuple[float, float])
Polygon: TypeAlias = NewType("Polygon", list[Point])
Interval: TypeAlias = NewType("Interval", tuple[float, float])
BBox: TypeAlias = NewType("BBox", tuple[Point, Point, Point, Point])
Colorcode: TypeAlias = NewType("Colorcode", list[int])
Color: TypeAlias = NewType("Color", npt.NDArray[np.float64])

Metadata: TypeAlias = TypedDict(
    "Metadata", {"render.modes": list[str], "video.frames_per_second": int}
)

# BT
# These actions correspond to:
# -1: stay idle
# 0: left
# 1: up and left
# 2: up
# 3: up and right
# 4: right
# 5: down and right
# 6: down
# 7: down and left
Action: TypeAlias = Literal[-1, 0, 1, 2, 3, 4, 5, 6, 7]
Directions: TypeAlias = Literal[0, 1, 2, 3, 4, 5, 6, 7]

A_SIZE = len(get_args(Action))
DETECTABLE_DIRECTIONS = len(get_args(Directions)) # Ignores -1 idle state
FPS = 50
DET_STEP = 100.0  # detector step size at each timestep in cm/s
DET_STEP_FRAC = 71.0  # diagonal detector step size in cm/s
DIST_TH = 110.0  # Detector-obstruction range measurement threshold in cm
DIST_TH_FRAC = 78.0  # Diagonal detector-obstruction range measurement threshold in cm
EPSILON = 0.0000001
COLORS = [
    #Colorcode([148, 0, 211]), # Violet (Removed due to being too similar to indigo)
    Colorcode([255, 105, 180]), # Pink
    Colorcode([75, 0, 130]), # Indigo
    Colorcode([0, 0, 255]), # Blue
    Colorcode([0, 255, 0]), # Green
    Colorcode([255, 127, 0]) # Orange
    ]

def sum_p(p1: Point, p2: Point) -> Point:
    """
    Return the sum of the two points.
    """
    return Point((p1[0] + p2[0], p1[1] + p2[1]))


def sub_p(p1: Point, p2: Point) -> Point:
    """
    Return the difference of the two points.
    """
    return Point((p1[0] - p2[0], p1[1] - p2[1]))


def scale_p(p: Point, s: float) -> Point:
    """
    Return the scaled point p by the scalar s.
    """
    return Point((p[0] * s, p[1] * s))


def dist_p(p1: Point, p2: Point) -> float:
    """
    Return the distance between the two points.
    """
    def dist_sq_p(p1: Point, p2: Point) -> float:
        """
        Return the squared distance between the two points.
        """
        return float((p1[0] - p2[0]) ** 2) + float((p1[1] - p2[1]) ** 2)

    return math.sqrt(dist_sq_p(p1, p2))


def from_vis_p(p: vis.Point) -> Point:
    """
    Return a Point from a visilibity Point.
    """
    return Point((p.x(), p.y()))  # type: ignore


def to_vis_p(p: Point) -> vis.Point:
    """
    Return a visilibity Point from a Point.
    """
    return vis.Point(p[0], p[1])


def from_vis_poly(poly: vis.Polygon) -> Polygon:
    """
    Return a Polygon from a visilibity Polygon.
    """
    return Polygon(list(map(from_vis_p, poly)))


def to_vis_poly(poly: Polygon) -> vis.Polygon:
    """
    Return a visilibity Polygon from a Polygon.
    """
    return vis.Polygon(list(map(to_vis_p, poly)))


def count_matching_p(p1: Point, point_list: list[Point]) -> int:
    """
    Count number of times a Point appears in a list
    """
    count = 0
    for p2 in point_list:
        if p1[0] == p2[0] and p1[1] == p2[1]:
            count += 1
    return count    


# 0: (-1)*DET_STEP     *x, ( 0)*DET_STEP     *y
# 1: (-1)*DET_STEP_FRAC*x, (+1)*DET_STEP_FRAC*y
# 2: ( 0)*DET_STEP     *x, (+1)*DET_STEP     *y
# 3: (+1)*DET_STEP_FRAC*x, (+1)*DET_STEP_FRAC*y
# 4: (+1)*DET_STEP     *x, ( 0)*DET_STEP     *y
# 5: (+1)*DET_STEP_FRAC*x, (-1)*DET_STEP_FRAC*y
# 6: ( 0)*DET_STEP     *x, (-1)*DET_STEP     *y
# 7: (-1)*DET_STEP_FRAC*x, (-1)*DET_STEP_FRAC*y

# If action is odd, then we are moving on the diagonal and so our step size is smaller.
# Otherwise, we're moving solely in a cardinal direction.
def get_step_size(action: Action) -> float:
    """
    Return the step size for the given action.
    """
    return DET_STEP if action % 2 == 0 else DET_STEP_FRAC


# The signs of the y-coeffecients follow the signs of sin(pi * (1 - action/4))
def get_y_step_coeff(action: Action) -> int:
    return round(math.sin(math.pi * (1.0 - action / 4.0)))


# The signs of the x-coefficients follow the signs of cos(pi * (1 - action/4)) = sin(pi * (1 - (action + 6)/4))
def get_x_step_coeff(action: Action) -> int:
    return get_y_step_coeff((action + 6) % 8)


def get_step(action: Action) -> Point:
    """
<<<<<<< HEAD
    Return the step offset for the given action, scaled
        -1: stay idle 
        0: left
=======
    Return the step for the given action.
        0: #left
>>>>>>> c8b763d6
        1: up left
        2: up
        3: up right             
        4: right
        5: down right
        6: down
        7: down left
    """
    if action == -1:
        return Point((0.0, 0.0))
    else:
        return scale_p(
            Point((get_x_step_coeff(action), get_y_step_coeff(action))),
            get_step_size(action),
        )


def create_color(id: int) -> Color:
    ''' Pick initial Colorcode based on id number, then offset it '''
    specific_color: Colorcode = COLORS[id % (len(COLORS))]  # 
    if id > (len(COLORS)-1):
        offset: int = (id * 22) % 255  # Create large offset for that base color, bounded by 255
        specific_color[id % 3] = (255 + specific_color[id % 3] - offset) % 255  # Perform the offset
    return Color(np.array(specific_color) / 255)


@dataclass()
class StepResult():
    id: int = field(init=False)
    state: npt.NDArray[np.float32] = field(init=False)
    reward: float = field(init=False)
    done: bool = field(default=False)
    error: dict[Any, Any] = field(default_factory=dict)


@dataclass
class Agent():
    sp_dist: float = field(init=False) # Shortest path distance between agent and source
    euc_dist: float =  field(init=False) # Crow-Flies distance between agent and source
    det_coords: Point = field(init=False) # Detector Coordinates
    out_of_bounds: bool = field(init=False) # Artifact from rad_ppo; TODO remove from rad_ppo and have as a part of state return instead?
    out_of_bounds_count: int = field(init=False)  # Artifact - TODO decouple from rad_ppo agent?
    intersect: bool = field(default=False)  # Check if line of sight is blocked by obstacle 
    detector: vis.Point = field(init=False) # Visilibity graph detector coordinates 
    prev_det_dist: float = field(init=False)
    id: int = field(default=0)
    
    # Rendering
    marker_color: Color = field(init=False)
    det_sto: list[Point] = field(init=False)  # Coordinate history for episdoe
    meas_sto: list[float] = field(init=False) # Measurement history for episode
    reward_sto: list[float] = field(init=False) # Reward history for epsisode
    cum_reward_sto: list = field(init=False)  # Cumulative rewards tracker for episode

    def __post_init__(self):
        self.marker_color: Color = create_color(self.id)
        self.reset()
    
    def reset(self):
        self.out_of_bounds = False  
        self.out_of_bounds_count = 0
        self.det_sto: list[Point] = []  # Coordinate history for episdoe
        self.meas_sto: list[float] = [] # Measurement history for episode
        self.reward_sto: list[float] = [] # Reward history for epsisode
        self.cum_reward_sto: list = []  # Cumulative rewards tracker for episode
                

@dataclass
class RadSearch(gym.Env):
<<<<<<< HEAD
    """
        # bbox is the "bounding box"
        # Dimensions of radiation source search area in cm, decreased by observation_area param. to ensure visilibity graph setup is valid.
        #
        # observation_area
        # Interval for each obstruction area in cm aka observation area
        #
        # seed
        # A random number generator
        #
        # obstruct
        # Number of obstructions present in each episode, options: -1 -> random sampling from [1,5], 0 -> no obstructions, [1-7] -> 1 to 7 obstructions
    """ 
    # Backwards compatiblility with single-agent step returns
    backwards_compatible: Union[Literal[1], None] = field(default=None)
    # Environment
    bbox: BBox = field(default_factory=lambda: BBox(
            tuple((Point((0.0, 0.0)), Point((2700.0, 0.0)), Point((2700.0, 2700.0)), Point((0.0, 2700.0))))
            ))
    observation_area: Interval = field(default_factory=lambda: Interval((200.0, 500.0)))
    np_random: npr.Generator = field(default_factory=lambda: npr.default_rng(0))
    obstruct: Literal[-1, 0, 1, 2, 3, 4, 5, 6, 7] = field(default=0)
=======
    area_obs: Interval = np.array([200.0, 500.0])
    bbox: BBox = np.array([[0.0, 0.0], [2700.0, 0.0], [2700.0, 2700.0], [0.0, 2700.0]])
    np_random: npr.Generator = npr.default_rng(0)
>>>>>>> c8b763d6

    env_ls: list[Polygon] = field(init=False)
    max_dist: float = field(init=False)
    line_segs: list[list[vis.Line_Segment]] = field(init=False)
    poly: list[Polygon] = field(init=False)
    search_area: BBox = field(init=False)
    walls: Polygon = field(init=False)
    world: vis.Environment = field(init=False)
    vis_graph: vis.Visibility_Graph = field(init=False)
    intensity: int = field(init=False)
    bkg_intensity: int = field(init=False)
    obs_coord: list[list[Point]] = field(init=False)

    # Detector
    agents: dict[int, Agent] = field(init=False)
    
    # Source
    # TODO move into own class to easily handle multi-source
    src_coords: Point = field(init=False)
    source: vis.Point = field(init=False)

    # Values with default values which are not set in the constructor
    number_agents: int = 1
    action_space: spaces.Discrete = spaces.Discrete(A_SIZE)
    _max_episode_steps: int = 120
    background_radiation_bounds: Point = Point((10, 51))
    continuous: bool = False
    done: bool = False
    epoch_cnt: int = 0
    radiation_intensity_bounds: Point = Point((1e6, 10e6))
    metadata: Metadata = field(default_factory=lambda: {"render.modes": ["human"], "video.frames_per_second": FPS})  # type: ignore
    observation_space: spaces.Box = spaces.Box(0, np.inf, shape=(11,), dtype=np.float32)
    coord_noise: bool = False
    seed: Union[int, None] = field(default=None)  # TODO make env generation work with this
    
    # Rendering
    iter_count: int = field(default=0)   # For render function, believe it counts timesteps

    def __post_init__(self):
        self.search_area: BBox = BBox(
            (
                Point(
                    (
                        self.bbox[0][0] + self.observation_area[0],
                        self.bbox[0][1] + self.observation_area[0],
                    )
                ),
                Point(
                    (
                        self.bbox[1][0] - self.observation_area[1],
                        self.bbox[1][1] + self.observation_area[0],
                    )
                ),
                Point(
                    (
                        self.bbox[2][0] - self.observation_area[1],
                        self.bbox[2][1] - self.observation_area[1],
                    )
                ),
                Point(
                    (
                        self.bbox[3][0] + self.observation_area[0],
                        self.bbox[3][1] - self.observation_area[1],
                    )
                ),
            )
        )
        self.epoch_end = True
        self.agents = {i: Agent(id=i) for i in range(self.number_agents)}
        self.max_dist: float = dist_p(self.search_area[2], self.search_area[1])
        if self.seed != None:
            np.random.seed(self.seed) # TODO Fix to work with rng arg?
        self.reset()

    def step(
        self, action: Optional[Action] = None, action_list: Optional[dict] = None 
    ) -> dict[int, StepResult]:
        """
<<<<<<< HEAD
        Wrapper that captures gymAI env.step() and expands to include multiple agents for one "timestep". 
        Accepts literal action for single agent, or a dict of agent-IDs and actions.
        
        Returns dictionary of agent IDs and StepReturns. Agent coodinates are scaled for graph.
        
        Action:
        Literal single-action. Empty Action indicates agent is stalling for a timestep.
        
        action_list:
        A dict of agent_IDs and their corresponding Actions. If none passed in, this will return just agents current states (often used during a environment reset).
        
        """ 
        
        def agent_step(
            action: Optional[Action], agent: Agent, proposed_coordinates: list[Point] = []
        ) -> tuple[npt.NDArray[np.float32], float, bool, dict[Any, Any]]:
            """
            Method that takes an action and updates the detector position accordingly.
            Returns an observation, reward, and whether the termination criteria is met.
            
            Action:
            Single proposed action represented by a scalar value
            
            Agent:
            Agent to take the action
            
            Proposed Coordinates:
            A list of all resulting coordinates if all agents successfully take their actions. Used for collision prevention.
            """
            
            if self.take_action(agent, action, proposed_coordinates):
                # Check if out of bounds
                if (
                    agent.det_coords < self.search_area[0]
                    or self.search_area[2] < agent.det_coords
                ):
                    agent.out_of_bounds = True  
                    agent.out_of_bounds_count += 1 

                # Returns the length of a Polyline, which is a double
                # https://github.com/tsaoyu/PyVisiLibity/blob/80ce1356fa31c003e29467e6f08ffdfbd74db80f/visilibity.cpp#L1398
                agent.sp_dist: float = self.world.shortest_path(  # type: ignore
                    self.source, agent.detector, self.vis_graph, EPSILON
                ).length()
                agent.euc_dist = dist_p(agent.det_coords, self.src_coords)
                agent.intersect = self.is_intersect(agent)
=======
        Method that takes an action and updates the detector position accordingly.
        Returns an observation, reward, and whether the termination criteria is met.
        """
        # Move detector and make sure it is not in an obstruction
        in_obs = self.check_action(action) # TODO RENAME THIS! Actually takes the action if valid!
        if not in_obs:
            if (
                self.det_coords < self.search_area[0]
                or self.search_area[2] < self.det_coords
            ):
                self.oob = True
                self.oob_count += 1

            # Returns the length of a Polyline, which is a double
            # https://github.com/tsaoyu/PyVisiLibity/blob/80ce1356fa31c003e29467e6f08ffdfbd74db80f/visilibity.cpp#L1398
            self.sp_dist: float = self.world.shortest_path(  # type: ignore
                self.source, self.detector, self.vis_graph, EPSILON
            ).length()
            self.euc_dist: float = dist_p(self.det_coords, self.src_coords)
            self.intersect = self.is_intersect()
            meas: float = self.np_random.poisson(
                self.bkg_intensity
                if self.intersect
                else self.intensity / self.euc_dist + self.bkg_intensity
            )

            # Reward logic
            if self.sp_dist < 110:
                reward = 0.1
                self.done = True
            elif self.sp_dist < self.prev_det_dist:
                reward = 0.1
                self.prev_det_dist = self.sp_dist
            else:
                reward = -0.5 * self.sp_dist / self.max_dist

        else:
            # If detector starts on obs. edge, it won't have the sp_dist calculated
            if self.iter_count > 0:
>>>>>>> c8b763d6
                meas: float = self.np_random.poisson(
                    self.bkg_intensity
                    if agent.intersect
                    else self.intensity / agent.euc_dist + self.bkg_intensity
                )

                # Reward logic
                if agent.sp_dist < 110:
                    reward = 0.1
                    self.done = True
                elif agent.sp_dist < agent.prev_det_dist:
                    reward = 0.1
                    agent.prev_det_dist = agent.sp_dist
                else:
                    reward = -0.5 * agent.sp_dist / self.max_dist
            # If take_action is false, usually due to agent being in obstacle or empty action on env reset.
            else:
<<<<<<< HEAD
                # If detector starts on obs. edge, it won't have the shortest path distance calculated
                if self.iter_count > 0:
                    agent.euc_dist = dist_p(agent.det_coords, self.src_coords)
                    agent.sp_dist: float = self.world.shortest_path(  # type: ignore
                        self.source, agent.detector, self.vis_graph, EPSILON
                    ).length()
                    agent.intersect = self.is_intersect(agent)
                    meas: float = self.np_random.poisson(
                        self.bkg_intensity
                        if agent.intersect
                        else self.intensity / agent.euc_dist + self.bkg_intensity
                    )
                else:
                    agent.sp_dist = agent.prev_det_dist  # Set in reset function with current coordinates
                    agent.euc_dist = dist_p(agent.det_coords, self.src_coords)
                    agent.intersect = self.is_intersect(agent)
                    meas: float = self.np_random.poisson(
                        self.bkg_intensity
                        if agent.intersect
                        else self.intensity / agent.euc_dist + self.bkg_intensity
                    )
=======
                self.sp_dist = self.prev_det_dist
                self.euc_dist = dist_p(self.det_coords, self.src_coords)
                self.intersect = self.is_intersect()
                meas: float = self.np_random.poisson(
                    self.bkg_intensity
                    if self.intersect
                    else self.intensity / self.euc_dist + self.bkg_intensity
                )
>>>>>>> c8b763d6

                reward = -0.5 * agent.sp_dist / self.max_dist

            # If detector coordinate noise is desired
            # TODO why is noise coordinate being added here? Why is noise a coordinate at all?
            noise: Point = Point(
                tuple(self.np_random.normal(scale=5, size=2))
                if self.coord_noise
                else (0.0, 0.0)
            )

            # Scale detector coordinates by search area of the DRL algorithm
            det_coord_scaled: Point = scale_p(
                sum_p(agent.det_coords, noise), 1 / self.search_area[2][1]
            )

<<<<<<< HEAD
            # Observation with the radiation meas., detector coords and detector-obstruction range meas.
            # TODO: State should really be better organized. If there are distinct components to it, why not make it
            # a named tuple?

            # Sensor measurement for in obstacles?
            sensor_meas: npt.NDArray[np.float64] = self.dist_sensors(agent=agent) if self.num_obs > 0 else np.zeros(DETECTABLE_DIRECTIONS)  # type: ignore
            # State is an 11-tuple ndarray
            state: npt.NDArray[np.float32] = np.array([meas, *det_coord_scaled, *sensor_meas])  # type: ignore
            agent.out_of_bounds = False  # Artifact - TODO decouple from rad_ppo agent?
            agent.det_sto.append(agent.det_coords)
            agent.meas_sto.append(meas)
            agent.reward_sto.append(reward)
            agent.cum_reward_sto.append(reward + agent.cum_reward_sto[-1] if len(agent.cum_reward_sto) > 0 else reward)
            return state, round(reward, 2), self.done, {'out_of_bounds': agent.out_of_bounds, 'out_of_bounds_count': agent.out_of_bounds_count}
            #~~~~~~~~~~~~~~~~~~~~~~~~~~~~~~~~~~~~~~~~~~~~~#

        aggregate_step_result: dict[int, StepResult] = {_: StepResult() for _ in self.agents}
        
        if action_list:
            tentative_coords = [sum_p(self.agents[agent_id].det_coords, get_step(action)) for agent_id, action in action_list.items()]
            for agent_id, action in action_list.items():
                aggregate_step_result[agent_id].id = agent_id
                (
                    aggregate_step_result[agent_id].state, 
                    aggregate_step_result[agent_id].reward, 
                    aggregate_step_result[agent_id].done,
                    aggregate_step_result[agent_id].error,
                ) = agent_step(agent=self.agents[agent_id], action=action, proposed_coordinates=tentative_coords)   
            self.iter_count += 1
            #return {k: asdict(v) for k, v in aggregate_step_result.items()}       
        else:
            # Provides backwards compatability for single actions instead of action lists for single agents.
            if action and len(self.agents) > 1:
                print("WARNING: Passing single action to mutliple agents during step.", file=sys.stderr)
            # Used during reset to get initial state or during single-agent move
            for agent_id, agent in self.agents.items():
                aggregate_step_result[agent_id].id = agent_id
                
                (
                    aggregate_step_result[agent_id].state, 
                    aggregate_step_result[agent_id].reward, 
                    aggregate_step_result[agent_id].done,
                    aggregate_step_result[agent_id].error,
                ) = agent_step(action=action, agent=agent)
            self.iter_count += 1
        return aggregate_step_result

    def reset(self) -> dict[int, StepResult]:
=======
        # Observation with the radiation meas., detector coords and detector-obstruction range meas.
        # TODO: State should really be better organized. If there are distinct components to it, why not make it
        # a named tuple?

        # Sensor measurement for in obstacles?
        sensor_meas: npt.NDArray[np.float64] = self.dist_sensors() if self.num_obs > 0 else np.zeros(A_SIZE)  # type: ignore
        # State is an 11-tuple ndarray
        state: npt.NDArray[np.float64] = np.array([meas, *det_coord_scaled, *sensor_meas])  # type: ignore
        self.oob = False
        self.det_sto.append(self.det_coords)
        self.meas_sto.append(meas)
        self.iter_count += 1
        return state, round(reward, 2), self.done, {}

    def reset(self) -> npt.NDArray[np.float64]:
>>>>>>> c8b763d6
        """
        Method to reset the environment.
        """
        for agent in self.agents.values():
            agent.reset() 
            
        self.done = False
        self.iter_count = 0
        self.dwell_time = 1

        if self.epoch_end:
            if self.obstruct == -1:
                self.num_obs = self.np_random.integers(1, 6)  # type: ignore
            elif self.obstruct == 0:
                self.num_obs = 0
            else:
                self.num_obs = self.obstruct

            self.create_obs()
            self.walls = Polygon(list(self.bbox))
            self.env_ls: list[Polygon] = [self.walls, *self.poly]

            # Create Visilibity environment
            self.world = vis.Environment(list(map(to_vis_poly, self.env_ls)))

            # Create Visilibity graph to speed up shortest path computation
            self.vis_graph = vis.Visibility_Graph(self.world, EPSILON)
            self.epoch_cnt += 1
            self.epoch_end = False

        (
            self.source,
            detector_vis_start_location,
            detector_start_location,
            self.src_coords,
        ) = self.sample_source_loc_pos()
        
        for agent in self.agents.values():
            agent.detector = detector_vis_start_location 
            agent.det_coords = detector_start_location
            agent.prev_det_dist: float = self.world.shortest_path(  # type: ignore
                self.source, agent.detector, self.vis_graph, EPSILON
            ).length()
        
        self.intensity = self.np_random.integers(self.radiation_intensity_bounds[0], self.radiation_intensity_bounds[1])  # type: ignore
        self.bkg_intensity = self.np_random.integers(self.background_radiation_bounds[0], self.background_radiation_bounds[1])  # type: ignore

        # Check if the environment is valid
        if not (self.world.is_valid(EPSILON)):
            print("Environment is not valid, retrying!")
            self.epoch_end = True
            self.reset()

        # Get current states
        step = self.step(action=None, action_list=None)
        # Reclear iteration count 
        self.iter_count = 0
        return step

    def take_action(self, agent: Agent, action: Optional[Action], proposed_coordinates: list, agent_id: int = 0) -> bool:
        """
        Method that checks which direction to move the detector based on the action.
        If the action moves the detector into an obstruction, the detector position
        will be reset to the prior position.
        0: #left
        1: up left
        2: up
        3: up right             
        4: right
        5: down right
        6: down
        7: down left
<<<<<<< HEAD
        
        Return success of action: True if moved, false if stalled.
=======
>>>>>>> c8b763d6
        """
        # Take no action
        if action is None:
            return False

        roll_back_action: bool = False
        step = get_step(action)
        tentative_coordinates = sum_p(agent.det_coords, step)
        
        # If proposed move will collide with another agents proposed move, 
        if count_matching_p(tentative_coordinates, proposed_coordinates) > 1:
            return False
        
        agent.detector = to_vis_p(tentative_coordinates)

        if self.in_obstruction(agent=agent):
            roll_back_action = True
                        
        if roll_back_action:
            # If we're in an obsticle, roll back
            agent.detector = to_vis_p(agent.det_coords)
        else:
            # If we're not in an obsticle, update the detector coordinates
            agent.det_coords = from_vis_p(agent.detector)

        return False if roll_back_action else True

    def create_obs(self) -> None:
        """
        Method that randomly samples obstruction coordinates from 90% of search area dimensions.
        Obstructions are not allowed to intersect.
        """
        ii = 0
        intersect = False
        self.obs_coord: list[list[Point]] = [[] for _ in range(self.num_obs)]
        self.poly: list[Polygon] = []
        self.line_segs: list[list[vis.Line_Segment]] = []
        obs_coord: list[Point] = []
        
        while ii < self.num_obs:
            seed_x: float = self.np_random.integers(  # type: ignore
                self.search_area[0][0], self.search_area[2][0] * 0.9  # type: ignore
            ).astype(np.float64)
            seed_y: float = self.np_random.integers(  # type: ignore
                self.search_area[0][1], self.search_area[2][1] * 0.9  # type: ignore
            ).astype(np.float64)
            ext_x: float = self.np_random.integers(  # type: ignore
                self.observation_area[0], self.observation_area[1]  # type: ignore
            ).astype(np.float64)
            ext_y: float = self.np_random.integers(  # type: ignore
                self.observation_area[0], self.observation_area[1]  # type: ignore
            ).astype(np.float64)
            obs_coord = [
                Point(t)
                for t in (
                    (seed_x, seed_y),
                    (seed_x, seed_y + ext_y),
                    (seed_x + ext_x, seed_y + ext_y),
                    (seed_x + ext_x, seed_y),
                )
            ]

            if ii > 0:
                kk = 0
                while not intersect and kk < ii:
                    intersect = math.isclose(vis.boundary_distance(to_vis_poly(Polygon(self.obs_coord[kk])), to_vis_poly(Polygon(obs_coord))), 0.0, abs_tol=EPSILON)  # type: ignore
                    if intersect:
                        obs_coord = []
                    kk += 1

            if not intersect:
                self.obs_coord[ii].extend(obs_coord)
                poly = Polygon(obs_coord)
                self.poly.append(poly)
                self.line_segs.append(
                    [
                        vis.Line_Segment(to_vis_p(p1), to_vis_p(p2))
                        for p1, p2 in (
                            (poly[0], poly[1]),
                            (poly[0], poly[3]),
                            (poly[2], poly[1]),
                            (poly[2], poly[3]),
                        )
                    ]
                )
                ii += 1
                intersect = False
                obs_coord = []
            intersect = False

    def sample_source_loc_pos(self,) -> tuple[vis.Point, vis.Point, Point, Point]:
        """
        Method that randomly generate the detector and source starting locations.
        Locations can not be inside obstructions and must be at least 1000 cm apart.
        Detectors all begin at same location.
        """
        det_clear = False
        src_clear = False
        resamp = False
        obstacle_index = 0

        def rand_point() -> Point:
            """
            Generate a random point within the search area.
            """
            return Point(
                tuple(
                    self.np_random.integers(  # type: ignore
                        int(self.search_area[0][0]), int(self.search_area[1][0]), size=2
                    ).astype(np.float64)
                )
            )

        # Generate initial point values
        source = rand_point()
        src_point = to_vis_p(source)
        
        detector = rand_point()
        
        det_point = to_vis_p(detector)

        # Check if detectors starting location is in an object
        while not det_clear:
            while not resamp and obstacle_index < self.num_obs:
                if det_point._in(to_vis_poly(self.poly[obstacle_index]), EPSILON):  # type: ignore
                    resamp = True
                obstacle_index += 1
            if resamp:
                detector = rand_point()
                det_point = to_vis_p(detector)
                obstacle_index = 0
                resamp = False
            else:
                det_clear = True
        
        # Check if source starting location is in object and is far enough away from detector
        # TODO change to multi-source
        resamp = False
        inter = False
        obstacle_index = 0
        num_retry = 0
        while not src_clear:
            while dist_p(detector, source) < 1000:
                source = rand_point()
            src_point = to_vis_p(source)
            L: vis.Line_Segment = vis.Line_Segment(det_point, src_point)
            while not resamp and obstacle_index < self.num_obs:
                poly_p: vis.Polygon = to_vis_poly(self.poly[obstacle_index])
                if src_point._in(poly_p, EPSILON):  # type: ignore
                    resamp = True
                if not resamp and vis.boundary_distance(L, poly_p) < 0.001:  # type: ignore
                    inter = True
                obstacle_index += 1
            if self.num_obs == 0 or (num_retry > 20 and not resamp):
                src_clear = True
            elif resamp or not inter:
                source = rand_point()
                src_point = to_vis_p(source)
                obstacle_index = 0
                resamp = False
                inter = False
                num_retry += 1
            elif inter:
                src_clear = True

        return src_point, det_point, detector, source

    def is_intersect(self, agent: Agent, threshold: float = 0.001) -> bool:
        """
        Method that checks if the line of sight is blocked by any obstructions in the environment.
        """
        inter = False
        kk = 0
        L = vis.Line_Segment(agent.detector, self.source)
        while not inter and kk < self.num_obs:
            if vis.boundary_distance(L, to_vis_poly(self.poly[kk])) < threshold and not math.isclose(  # type: ignore
                math.sqrt(agent.euc_dist), agent.sp_dist, abs_tol=0.1
            ):
                inter = True
            kk += 1
        return inter

    def in_obstruction(self, agent: Agent):
        """
        Method that checks if the detector position intersects or is inside an obstruction.
        """
        jj = 0
        obs_boundary = False
        while not obs_boundary and jj < self.num_obs:
            if agent.detector._in(to_vis_poly(self.poly[jj]), EPSILON):  # type: ignore 
                obs_boundary = True
            jj += 1

        if obs_boundary:
            bbox: vis.Bounding_Box = to_vis_poly(self.poly[jj - 1]).bbox()
            return all(
                [  # type: ignore
                    agent.detector.y() > bbox.y_min,
                    agent.detector.y() < bbox.y_max,
                    agent.detector.x() > bbox.x_min,
                    agent.detector.x() < bbox.x_max,
                ]
            )
        else:
            return False

    def collision_check(self, agent: Agent):
        """
        Method that checks if the new detector position will conflict with another detectors new position
        """        

    def dist_sensors(self, agent: Agent) -> list[float]:
        """
        Method that generates detector-obstruction range measurements with values between 0-1. 
        This detects obstructions within 1.1m of itself. 0 means no obstructions were detected.
        Currently supports 8 directions
        """
        detector_p: Point = from_vis_p(agent.detector)
        
        segs: list[vis.Line_Segment] = [
            vis.Line_Segment(
                agent.detector, to_vis_p(sum_p(detector_p, get_step(action)))
            )
            for action in cast(tuple[Directions], get_args(Directions))
        ]
        # TODO: Currently there are only eight actions -- what happens if we change that?
        # This annotation would need to change as well.
        dists: list[float] = [0.0] * len(segs)  # Directions where an obstacle is detected
        obs_idx_ls: list[int] = [0] * len(self.poly)  # Keeps track of how many steps will interect with which obstacle
        inter = 0  # Intersect flag
        seg_dist: list[float] = [0.0] * 4  # TODO what is the purpose of this? Saves into dists, appears to be the max "distance", but only tracks intersects?
        if self.num_obs > 0:
            for idx, seg in enumerate(segs): # TODO change seg to direction_segment
                for obs_idx, poly in enumerate(self.line_segs): # TODO change poly to obstacle
                    for seg_idx, obs_seg in enumerate(poly):  # TODO change obs_seg to obstacle_line_segment
                        if inter < 2 and vis.intersect(obs_seg, seg, EPSILON):  # type: ignore 
                            # check if step dir intersects poly seg
                            obstacle_distance = vis.distance(seg.first(), obs_seg)
                            line_distance = (DIST_TH - obstacle_distance) / DIST_TH # type: ignore 
                            seg_dist[seg_idx] = line_distance
                            inter += 1
                            obs_idx_ls[obs_idx] += 1 
                    if inter > 0:
                        max_distance = max(seg_dist)
                        if max_distance > dists[idx]:
                            dists[idx] = max_distance 
                        seg_dist = [0.0] * 4
                inter = 0
            # If there are more than three dists equal to one, we need to correct the coordinates. 
            #   Inter only triggers if inter is less than two, however there can be up to 5 intersections ... TODO
            if sum(filter(lambda x: x == 1.0, dists)) > 3:
                # Take the polygon which corresponds to the index with the maximum number of intersections.
                argmax = max(zip(obs_idx_ls, self.poly))[1]  # Gets the line coordinates for the obstacle that is intersecting TODO rename!
                dists = self.correct_coords(poly=argmax, agent=agent)
        
        assert len(dists) == DETECTABLE_DIRECTIONS  # Sanity check - if this is wrong it will mess up the step return shape of "state" and make training fail

        return dists

    def correct_coords(self, poly: Polygon, agent: Agent) -> list[float]:
        """
        Method that corrects the detector-obstruction range measurement if more than the correct
        number of directions are being activated due to the Visilibity implementation.
        This often happens when an agent is on the edge of an obstruction.
        """
        x_check: list[bool] = [False] * DETECTABLE_DIRECTIONS
        dist = 0.1  # TODO Scaled?
        length = 1
        poly_p: vis.Polygon = to_vis_poly(poly)

        qs: list[Point] = [from_vis_p(agent.detector)] * DETECTABLE_DIRECTIONS  # Offsets agent position by 0.1 to see if actually inside obstacle
        dists: list[float] = [0.0] * DETECTABLE_DIRECTIONS
        while not any(x_check):
            for action in cast(tuple[Directions], get_args(Directions)):
                # Gets slight offset to remove effects of being "on" an obstruction
                step = scale_p(
                    Point((get_x_step_coeff(action), get_y_step_coeff(action))),
                    dist * length,
                )
                qs[action] = sum_p(qs[action], step)
                if to_vis_p(qs[action])._in(poly_p, EPSILON):  # type: ignore
                    x_check[action] = True

        # i.e. if one outside the poly then
        if sum(x_check) >= 4:
            for ii in [0, 2, 4, 6]:
                if x_check[ii - 1] == True and x_check[ii + 1] == True:
                    dists[ii] = 1.0
                    dists[ii-1] = 1.0
                    dists[ii+1] = 1.0
                    #dists[ii - 1 : ii + 2] = [1.0, 1.0, 1.0]  # This causes there to be 11 elements when there should only be 8
                    
        assert len(dists) == DETECTABLE_DIRECTIONS  # Sanity check - if this is wrong it will mess up the step return shape of "state" and make training fail
        return dists

    def render(
        self,
        save_gif: bool = False,
        path: Optional[str] = None,
        epoch_count: Optional[int] = None,
        just_env: Optional[bool] = False,
        obstacles=[],
        episode_rewards={},
        data=[],
        measurements: Optional[list[float]] = None,
        params=[],
        location_estimate=None,
    ):
        """
        Method that produces a gif of the agent interacting in the environment. Only renders one episode at a time.
        """
<<<<<<< HEAD
        
        reward_length = field(init=False) 
        # global location_estimate 
        # location_estimate = None # TODO Trying to get out of global scope; this is for source prediction

        def update(
            frame_number: int, 
            #data: list, 
            ax1: plt.Axes, 
            ax2: plt.Axes, 
            ax3: plt.Axes, 
            src: Point, 
            area_dim: BBox, 
            measurements: list,
            flattened_rewards: list
            ) -> None:
            """
            Renders each frame
            
            data:
            From detector storage - agent location
            TODO get rid of
            
            ax1:
            Actual grid
            
            ax2:
            Radiation counts
            
            ax3:
            Rewards
            
            src:
            Source coordinates
            
            area_dim:
            BBox - size of grid
            
            measurements:
            From detector storage - intensity readings
            TODO get rid of
            
            location_estimate
            TODO fix
            PathCollection variable from matplotlib for holding plot points

            """
            print(f"Current Frame: {frame_number}", end='\r') # Acts as a progress bar
            
            current_index = frame_number % (self.iter_count)
            # global location_estimate # TODO Trying to get out of global scope; this is for source prediction
            
            # Set up graphs for first frame
            if current_index == 0:
                intensity_sci = "{:.2e}".format(self.intensity)
                ax1.cla()
                ax1.set_title(
                    "Activity: "
                    + intensity_sci
                    + " [gps] Bkg: "
                    + str(self.bkg_intensity)
                    + " [cps]"
                )

                # Plot source
                ax1.scatter(
                    src[0] / 100,
                    src[1] / 100,
                    marker_size,
                    c="red",
                    marker=MarkerStyle("*"),
                    label="Source",
                )
                    
                for agent_id, agent in self.agents.items():
                    data = np.array(agent.det_sto[current_index]) / 100 
                    data_sub = (np.array(agent.det_sto[current_index + 1]) / 100)- (np.array(agent.det_sto[current_index]) / 100)
                    orient = math.degrees(math.atan2(data_sub[1], data_sub[0]))
                    ax1.scatter(
                        data[0],
                        data[1],
                        marker_size,
                        c=[agent.marker_color],
                        marker=MarkerStyle((3, 0, orient - 90)),
                    )
                    ax1.scatter(
                        -1000, -1000, marker_size, c=[agent.marker_color], marker=MarkerStyle("^"), label=f"{agent_id}_Detector"
                    )
                
                # Plot Obstacles
                ax1.grid()
                if not (obstacles == []) and obstacles != None:
                    for coord in obstacles:
                        #p_disp = PolygonPatches(coord[0] / 100, color="gray")
                        p_disp = PolygonPatches(np.array(coord) / 100, color="gray")
                        ax1.add_patch(p_disp)
                        
                # Plot location prediction
                # TODO make multi-agent and fix
                # if not (location_estimate is None):
                #     location_estimate = ax1.scatter(
                #         location_estimate[0][current_index][1] / 100,
                #         location_estimate[0][current_index][2] / 100,
                #         marker_size,
                #         c="magenta",
                #         label="Loc. Pred.",
                #     )
                    
                # Finish setting up grids
                ax1.set_xlim(0, area_dim[1][0] / 100)
                ax1.set_ylim(0, area_dim[2][1] / 100)
                ax1.set_xticks(np.linspace(0, area_dim[1][0] / 100 - 2, 5))
                ax1.set_yticks(np.linspace(0, area_dim[1][0] / 100 - 2, 5))
                ax1.xaxis.set_major_formatter(FormatStrFormatter("%d"))
                ax1.yaxis.set_major_formatter(FormatStrFormatter("%d"))
                ax1.set_xlabel("X[m]")
                ax1.set_ylabel("Y[m]")
                ax1.legend(loc="lower left", fontsize=8)

                # Set up radiation graph
                # TODO make this less terrible
                count_max: float = 0.0
                for agent in self.agents.values():
                    for measurement in agent.meas_sto:
                        if count_max < measurement:
                            count_max = measurement
                ax2.cla()
                ax2.set_xlim(0, self.iter_count)
                ax2.xaxis.set_major_formatter(FormatStrFormatter("%d"))
                ax2.set_ylim(0, count_max)
                ax2.set_xlabel("n")
                ax2.set_ylabel("Counts")                
                for agent_id, agent in self.agents.items():
                    markerline, _, _ = ax2.stem([0], [agent.meas_sto[0]], use_line_collection=True, label=f"{agent_id}_Detector")
                    current_color = tuple(agent.marker_color)
                    markerline.set_markerfacecolor(current_color)
                    markerline.set_markeredgecolor(current_color)
                
                # Set up rewards graph
                #flattened_rewards = [x for v in episode_rewards.values() for x in v]        
                ax3.cla()
                ax3.set_xlim(0, self.iter_count)
                ax3.xaxis.set_major_formatter(FormatStrFormatter("%d"))
                ax3.set_ylim(min(flattened_rewards) - 0.5, max(flattened_rewards) + 0.5)
                ax3.set_xlabel("n")
                ax3.set_ylabel("Cumulative Reward")
                ax3.plot()
                    
            else: # If not first frame
                # if location_estimate:
                #     location_estimate.remove()
                    
                for agent_id, agent in self.agents.items():
                    data = np.array(agent.det_sto[current_index]) / 100
                    # If not last step, adjust orientation
                    if current_index != len(agent.det_sto)-1:
                        data_sub = (np.array(agent.det_sto[current_index + 1]) / 100)- (np.array(agent.det_sto[current_index]) / 100)
                        orient = math.degrees(math.atan2(data_sub[1], data_sub[0]))
                        # Plot detector
                        ax1.scatter(
                            data[0],
                            data[1],
                            marker_size,
                            c=[agent.marker_color],
                            marker=MarkerStyle((3, 0, orient - 90)),
                        )
                    else:
                        ax1.scatter(
                            data[0],
                            data[1],
                            marker_size,
                            c=[agent.marker_color],
                            marker=MarkerStyle((3, 0)),
                        )                        
                    # TODO What is this doing?
                    ax1.scatter(
                        -1000, -1000, marker_size, [agent.marker_color], marker=MarkerStyle("^"), label=f"{agent_id}_Detector"
                    )
                    # Plot detector path if not last step
                    if current_index != len(agent.det_sto)-1:
                        data_prev: npt.NDArray[np.float64] = np.array(agent.det_sto[current_index-1]) / 100
                        data_current: npt.NDArray[np.float64] = np.array(agent.det_sto[current_index]) / 100
                        data_next: npt.NDArray[np.float64] = np.array(agent.det_sto[current_index+1]) / 100
                        line_data: npt.NDArray[np.float64] = np.array([data_prev, data_current, data_next])
                        ax1.plot(
                            line_data[0 : 2, 0],
                            line_data[0 : 2, 1],
                            3,
                            c=agent.marker_color,
                            alpha=0.3,
                            ls="--",
                        )
                    # Plot radiation counts - stem graph
                    current_color = tuple(agent.marker_color)
                    markerline, _, _ = ax2.stem(
                        [current_index], [agent.meas_sto[current_index]], use_line_collection=True, label=f"{agent_id}_Detector"
                        )
                    markerline.set_markerfacecolor(current_color)
                    markerline.set_markeredgecolor(current_color)
                    
                    # Plot rewards graph - line graph, previous reading connects to current reading   
                    ax3.scatter(current_index, agent.reward_sto[current_index], marker=',', c=[agent.marker_color], s=2, label=f"{agent_id}_Detector") # Current state reward              
                    ax3.plot([current_index-1, current_index], agent.cum_reward_sto[current_index-1:current_index+1], c=agent.marker_color, label=f"{agent_id}_Detector")  # Cumulative line graph
                        
                
                # TODO make multi-agent and fix
                # if not (location_estimate is None):
                #     location_estimate = ax1.scatter(
                #         location_estimate[0][current_index][1] / 100,
                #         location_estimate[0][current_index][2] / 100,
                #         marker_size * 0.8,
                #         c="magenta",
                #         label="Loc. Pred.",
                #     )

        # Initialize render environment 
        if data or measurements:
            print(f"Error: Not implemented for upgraded multi-agent version. TBD")
            return
            # TODO Dont overwrite! Make local var instead
            # TODO update to work with new mulit-agent framework
            # self.intensity = params[0]
            # self.bkg_intensity = params[1]
            # self.src_coords = params[2]
            # self.iter_count = len(measurements)
            # data = np.array(data) / 100
        #else:
            # TODO change to multi-agent
            #data = np.array(agent.det_sto) / 100  # Detector stored locations in an array?
            #measurements = agent.meas_sto # Unneeded?

        # Check only rendering one episode aka data readings available match number of rewards (+1 as rewards dont include the first position). 
        #if data.shape[0] != len(episode_rewards)+1:
        
        # TODO make multiagent
        if episode_rewards:
            print(f"Error: Episode rewards are deprecated. Rendering plots from existing agent storage.")
        
        cum_episode_rewards = [a.cum_reward_sto for a in self.agents.values()]
        flattened_rewards = [x for v in cum_episode_rewards for x in v]   
        data_length = len(self.agents[0].det_sto)
        reward_length = len(cum_episode_rewards[0]) if len(cum_episode_rewards) > 0 else 0
        if data_length != reward_length:
            print(f"Error: episode reward array length: {reward_length} does not match existing detector locations array length {data_length}. \
            Check: Are you trying to render more than one episode?")
            return

        if obstacles == []:
            obstacles = self.obs_coord
=======

        if data and meas:
            self.intensity = params[0]
            self.bkg_intensity = params[1]
            self.src_coords = params[2]
            self.iter_count = len(meas)
            data = np.array(data) / 100
        else:
            data = np.array(self.det_sto) / 100  # Detector stored locations in an array?
            meas = self.meas_sto
>>>>>>> c8b763d6

        # Check only rendering one episode aka data readings available match number of rewards 
        # (+1 as rewards dont include the first position). 
        reward_length = len(ep_rew)
        if data.shape[0] != len(ep_rew)+1:
            print(f"Error: episode reward array length: {reward_length} does not match existing detector locations array length, \
            minus initial start position: {data.shape[0]}. \
            Check: Are you trying to render more than one episode?")
            return 1

        if just_env:
            # Setup Graph
            plt.rc("font", size=12)
            fig, ax1 = plt.subplots(1, 1, figsize=(7, 7), tight_layout=True)
            
            # Plot source
            ax1.scatter(
                self.src_coords[0] / 100,
                self.src_coords[1] / 100,
                60,
                c="red",
                marker=MarkerStyle("*"),
                label="Source",
            )
            # Plot Agents
            for agent_id, agent in self.agents.items():
                data = np.array(agent.det_sto[0]) / 100 # TODO make just a single op instead of whole array
                ax1.scatter(
                    data[0],
                    data[1],
                    42,
                    c=[agent.marker_color],
                    #c="black",
                    marker=MarkerStyle("^"),
                    label=f"{agent_id}_Detector",
                )
            # Plot Obstacles
            ax1.grid()
            if not (obstacles == []):
                for coord in obstacles:
                    p_disp = PolygonPatches((np.array(coord) / 100), color="gray")
                    ax1.add_patch(p_disp)

            # TODO Make multi-agent and fix
            # if not (location_estimate is None):
            #     ax1.scatter(
            #         # location_estimate[0][current_index][1] / 100,
            #         # location_estimate[0][current_index][2] / 100,
            #         location_estimate[0][0][1] / 100,
            #         location_estimate[0][0][2] / 100,
            #         42,
            #         c="magenta",
            #         label="Loc. Pred.",
            #     )
            # Finish Graph
            ax1.set_xlim(0, self.search_area[1][0] / 100)
            ax1.set_ylim(0, self.search_area[2][1] / 100)
            ax1.set_xlabel("X[m]")
            ax1.set_ylabel("Y[m]")
            ax1.legend(loc="lower left", fontsize=8)
        
            # Save
            if save_gif:
                if os.path.isdir(str(path) + "/gifs/"):
                    fig.savefig(str(path) + f"/gifs/environment.png")
                else:
                    os.mkdir(str(path) + "/gifs/")
                    fig.savefig(str(path) + f"/gifs/environment.png")
            else:
                plt.show()
            # Figure is not reused, ok to close 
            plt.close(fig)
            return
            
        else:
            # Setup Graph for gif
            plt.rc("font", size=12)
            fig, (ax1, ax2, ax3) = plt.subplots(
                1, 3, figsize=(15, 5), tight_layout=True
            )
<<<<<<< HEAD
            marker_size = 25

            # Setup animation
            print("Frames to render ", reward_length)
=======
            m_size = 25

            def update(frame_number, data, ax1, ax2, ax3, src, area_dim, meas):
                print(f"Current Frame: {frame_number}", end='\r')
                current_index = frame_number % (self.iter_count)
                global loc
                if current_index == 0:
                    intensity_sci = "{:.2e}".format(self.intensity)
                    ax1.cla()
                    ax1.set_title(
                        "Activity: "
                        + intensity_sci
                        + " [gps] Bkg: "
                        + str(self.bkg_intensity)
                        + " [cps]"
                    )
                    data_sub = data[current_index + 1] - data[current_index]
                    orient = math.degrees(math.atan2(data_sub[1], data_sub[0]))
                    ax1.scatter(
                        src[0] / 100,
                        src[1] / 100,
                        m_size,
                        c="red",
                        marker="*",
                        label="Source",
                    )
                    ax1.scatter(
                        data[current_index, 0],
                        data[current_index, 1],
                        m_size,
                        c="black",
                        marker=(3, 0, orient - 90),
                    )
                    ax1.scatter(
                        -1000, -1000, m_size, c="black", marker="^", label="Detector"
                    )
                    ax1.grid()
                    if not (obs == []) and obs != None:
                        for coord in obs:
                            p_disp = PolygonPatches(coord[0] / 100, color="gray")
                            ax1.add_patch(p_disp)
                    if not (loc_est is None):
                        loc = ax1.scatter(
                            loc_est[0][current_index][1] / 100,
                            loc_est[0][current_index][2] / 100,
                            m_size,
                            c="magenta",
                            label="Loc. Pred.",
                        )
                    ax1.set_xlim(0, area_dim[1][0] / 100)
                    ax1.set_ylim(0, area_dim[2][1] / 100)
                    ax1.set_xticks(np.linspace(0, area_dim[1][0] / 100 - 2, 5))
                    ax1.set_yticks(np.linspace(0, area_dim[1][0] / 100 - 2, 5))
                    ax1.xaxis.set_major_formatter(FormatStrFormatter("%d"))
                    ax1.yaxis.set_major_formatter(FormatStrFormatter("%d"))
                    ax1.set_xlabel("X[m]")
                    ax1.set_ylabel("Y[m]")
                    ax2.cla()
                    ax2.set_xlim(0, self.iter_count)
                    ax2.xaxis.set_major_formatter(FormatStrFormatter("%d"))
                    ax2.set_ylim(0, max(meas) + 1e-6)
                    ax2.stem(
                        [current_index], [meas[current_index]], use_line_collection=True
                    )
                    ax2.set_xlabel("n")
                    ax2.set_ylabel("Counts")
                    ax3.cla()
                    ax3.set_xlim(0, self.iter_count)
                    ax3.xaxis.set_major_formatter(FormatStrFormatter("%d"))
                    ax3.set_ylim(min(ep_rew) - 2, max(ep_rew) + 2)
                    ax3.set_xlabel("n")
                    ax3.set_ylabel("Cumulative Reward")
                    ax1.legend(loc="lower right")
                else:
                    if 'loc' in globals():
                        loc.remove()
                    data_sub = data[current_index + 1] - data[current_index]
                    orient = math.degrees(math.atan2(data_sub[1], data_sub[0]))
                    ax1.scatter(
                        data[current_index, 0],
                        data[current_index, 1],
                        m_size,
                        marker=(3, 0, orient - 90),
                        c="black",
                    )
                    ax1.plot(
                        data[current_index - 1 : current_index + 1, 0],
                        data[current_index - 1 : current_index + 1, 1],
                        3,
                        c="black",
                        alpha=0.3,
                        ls="--",
                    )
                    ax2.stem(
                        [current_index], [meas[current_index]], use_line_collection=True
                    )
                    ax3.plot(range(current_index), ep_rew[:current_index], c="black")
                    if not (loc_est is None):
                        loc = ax1.scatter(
                            loc_est[0][current_index][1] / 100,
                            loc_est[0][current_index][2] / 100,
                            m_size * 0.8,
                            c="magenta",
                            label="Loc. Pred.",
                        )

            print("Frames to render ", len(ep_rew))
>>>>>>> c8b763d6
            ani = animation.FuncAnimation(
                fig,
                update,
                #frames=reward_length,
                frames=data_length,
                fargs=(ax1, ax2, ax3, self.src_coords, self.search_area, measurements, flattened_rewards),
            )
            if save_gif:
                writer = PillowWriter(fps=5)
                if os.path.isdir(str(path) + "/gifs/"):
                    ani.save(str(path) + f"/gifs/test_{epoch_count}.gif", writer=writer)
                    print("")
                else:
                    os.mkdir(str(path) + "/gifs/")
                    ani.save(str(path) + f"/gifs/test_{epoch_count}.gif", writer=writer)
            else:
                plt.show()

<<<<<<< HEAD
            return

# TODO make multi-agent
    def FIM_step(self, agent: Agent, action: Action, coords: Optional[Point] = None) -> Point:
=======
            return 0

    def FIM_step(self, action: Action, coords: Optional[Point] = None) -> Point:
>>>>>>> c8b763d6
        """
        Method for the information-driven controller to update detector coordinates in the environment
        without changing the actual detector positon.

        Args:
        action : action to move the detector
        coords : coordinates to move the detector from that are different from the current detector coordinates
        """

        # Make a copy of the current detector coordinates
        detector_coordinates = agent.det_coords # TODO make multi-agent
        det_coords = detector_coordinates
        if coords:
            coords_p: vis.Point = to_vis_p(coords)
            agent.detector = coords_p
            agent.det_coords = coords # TODO make multi-agent

        in_obs = False if self.take_action(agent, action, proposed_coordinates=[]) else True
        detector_coordinates = agent.det_coords # TODO make multi-agent
        det_ret = detector_coordinates
        if coords is None and not in_obs or coords:
            # If successful movement, return new coords. Set detector back.
            det_coords_p: vis.Point = to_vis_p(det_coords)
            agent.detector = det_coords_p
            agent.det_coords = det_coords # TODO make multi-agent

        return det_ret<|MERGE_RESOLUTION|>--- conflicted
+++ resolved
@@ -170,14 +170,9 @@
 
 def get_step(action: Action) -> Point:
     """
-<<<<<<< HEAD
     Return the step offset for the given action, scaled
         -1: stay idle 
         0: left
-=======
-    Return the step for the given action.
-        0: #left
->>>>>>> c8b763d6
         1: up left
         2: up
         3: up right             
@@ -247,7 +242,6 @@
 
 @dataclass
 class RadSearch(gym.Env):
-<<<<<<< HEAD
     """
         # bbox is the "bounding box"
         # Dimensions of radiation source search area in cm, decreased by observation_area param. to ensure visilibity graph setup is valid.
@@ -270,11 +264,6 @@
     observation_area: Interval = field(default_factory=lambda: Interval((200.0, 500.0)))
     np_random: npr.Generator = field(default_factory=lambda: npr.default_rng(0))
     obstruct: Literal[-1, 0, 1, 2, 3, 4, 5, 6, 7] = field(default=0)
-=======
-    area_obs: Interval = np.array([200.0, 500.0])
-    bbox: BBox = np.array([[0.0, 0.0], [2700.0, 0.0], [2700.0, 2700.0], [0.0, 2700.0]])
-    np_random: npr.Generator = npr.default_rng(0)
->>>>>>> c8b763d6
 
     env_ls: list[Polygon] = field(init=False)
     max_dist: float = field(init=False)
@@ -353,7 +342,6 @@
         self, action: Optional[Action] = None, action_list: Optional[dict] = None 
     ) -> dict[int, StepResult]:
         """
-<<<<<<< HEAD
         Wrapper that captures gymAI env.step() and expands to include multiple agents for one "timestep". 
         Accepts literal action for single agent, or a dict of agent-IDs and actions.
         
@@ -400,47 +388,6 @@
                 ).length()
                 agent.euc_dist = dist_p(agent.det_coords, self.src_coords)
                 agent.intersect = self.is_intersect(agent)
-=======
-        Method that takes an action and updates the detector position accordingly.
-        Returns an observation, reward, and whether the termination criteria is met.
-        """
-        # Move detector and make sure it is not in an obstruction
-        in_obs = self.check_action(action) # TODO RENAME THIS! Actually takes the action if valid!
-        if not in_obs:
-            if (
-                self.det_coords < self.search_area[0]
-                or self.search_area[2] < self.det_coords
-            ):
-                self.oob = True
-                self.oob_count += 1
-
-            # Returns the length of a Polyline, which is a double
-            # https://github.com/tsaoyu/PyVisiLibity/blob/80ce1356fa31c003e29467e6f08ffdfbd74db80f/visilibity.cpp#L1398
-            self.sp_dist: float = self.world.shortest_path(  # type: ignore
-                self.source, self.detector, self.vis_graph, EPSILON
-            ).length()
-            self.euc_dist: float = dist_p(self.det_coords, self.src_coords)
-            self.intersect = self.is_intersect()
-            meas: float = self.np_random.poisson(
-                self.bkg_intensity
-                if self.intersect
-                else self.intensity / self.euc_dist + self.bkg_intensity
-            )
-
-            # Reward logic
-            if self.sp_dist < 110:
-                reward = 0.1
-                self.done = True
-            elif self.sp_dist < self.prev_det_dist:
-                reward = 0.1
-                self.prev_det_dist = self.sp_dist
-            else:
-                reward = -0.5 * self.sp_dist / self.max_dist
-
-        else:
-            # If detector starts on obs. edge, it won't have the sp_dist calculated
-            if self.iter_count > 0:
->>>>>>> c8b763d6
                 meas: float = self.np_random.poisson(
                     self.bkg_intensity
                     if agent.intersect
@@ -458,7 +405,6 @@
                     reward = -0.5 * agent.sp_dist / self.max_dist
             # If take_action is false, usually due to agent being in obstacle or empty action on env reset.
             else:
-<<<<<<< HEAD
                 # If detector starts on obs. edge, it won't have the shortest path distance calculated
                 if self.iter_count > 0:
                     agent.euc_dist = dist_p(agent.det_coords, self.src_coords)
@@ -480,16 +426,6 @@
                         if agent.intersect
                         else self.intensity / agent.euc_dist + self.bkg_intensity
                     )
-=======
-                self.sp_dist = self.prev_det_dist
-                self.euc_dist = dist_p(self.det_coords, self.src_coords)
-                self.intersect = self.is_intersect()
-                meas: float = self.np_random.poisson(
-                    self.bkg_intensity
-                    if self.intersect
-                    else self.intensity / self.euc_dist + self.bkg_intensity
-                )
->>>>>>> c8b763d6
 
                 reward = -0.5 * agent.sp_dist / self.max_dist
 
@@ -506,7 +442,6 @@
                 sum_p(agent.det_coords, noise), 1 / self.search_area[2][1]
             )
 
-<<<<<<< HEAD
             # Observation with the radiation meas., detector coords and detector-obstruction range meas.
             # TODO: State should really be better organized. If there are distinct components to it, why not make it
             # a named tuple?
@@ -555,23 +490,6 @@
         return aggregate_step_result
 
     def reset(self) -> dict[int, StepResult]:
-=======
-        # Observation with the radiation meas., detector coords and detector-obstruction range meas.
-        # TODO: State should really be better organized. If there are distinct components to it, why not make it
-        # a named tuple?
-
-        # Sensor measurement for in obstacles?
-        sensor_meas: npt.NDArray[np.float64] = self.dist_sensors() if self.num_obs > 0 else np.zeros(A_SIZE)  # type: ignore
-        # State is an 11-tuple ndarray
-        state: npt.NDArray[np.float64] = np.array([meas, *det_coord_scaled, *sensor_meas])  # type: ignore
-        self.oob = False
-        self.det_sto.append(self.det_coords)
-        self.meas_sto.append(meas)
-        self.iter_count += 1
-        return state, round(reward, 2), self.done, {}
-
-    def reset(self) -> npt.NDArray[np.float64]:
->>>>>>> c8b763d6
         """
         Method to reset the environment.
         """
@@ -644,11 +562,8 @@
         5: down right
         6: down
         7: down left
-<<<<<<< HEAD
         
         Return success of action: True if moved, false if stalled.
-=======
->>>>>>> c8b763d6
         """
         # Take no action
         if action is None:
@@ -959,9 +874,7 @@
     ):
         """
         Method that produces a gif of the agent interacting in the environment. Only renders one episode at a time.
-        """
-<<<<<<< HEAD
-        
+        """       
         reward_length = field(init=False) 
         # global location_estimate 
         # location_estimate = None # TODO Trying to get out of global scope; this is for source prediction
@@ -1210,18 +1123,6 @@
 
         if obstacles == []:
             obstacles = self.obs_coord
-=======
-
-        if data and meas:
-            self.intensity = params[0]
-            self.bkg_intensity = params[1]
-            self.src_coords = params[2]
-            self.iter_count = len(meas)
-            data = np.array(data) / 100
-        else:
-            data = np.array(self.det_sto) / 100  # Detector stored locations in an array?
-            meas = self.meas_sto
->>>>>>> c8b763d6
 
         # Check only rendering one episode aka data readings available match number of rewards 
         # (+1 as rewards dont include the first position). 
@@ -1302,120 +1203,11 @@
             fig, (ax1, ax2, ax3) = plt.subplots(
                 1, 3, figsize=(15, 5), tight_layout=True
             )
-<<<<<<< HEAD
             marker_size = 25
 
             # Setup animation
             print("Frames to render ", reward_length)
-=======
-            m_size = 25
-
-            def update(frame_number, data, ax1, ax2, ax3, src, area_dim, meas):
-                print(f"Current Frame: {frame_number}", end='\r')
-                current_index = frame_number % (self.iter_count)
-                global loc
-                if current_index == 0:
-                    intensity_sci = "{:.2e}".format(self.intensity)
-                    ax1.cla()
-                    ax1.set_title(
-                        "Activity: "
-                        + intensity_sci
-                        + " [gps] Bkg: "
-                        + str(self.bkg_intensity)
-                        + " [cps]"
-                    )
-                    data_sub = data[current_index + 1] - data[current_index]
-                    orient = math.degrees(math.atan2(data_sub[1], data_sub[0]))
-                    ax1.scatter(
-                        src[0] / 100,
-                        src[1] / 100,
-                        m_size,
-                        c="red",
-                        marker="*",
-                        label="Source",
-                    )
-                    ax1.scatter(
-                        data[current_index, 0],
-                        data[current_index, 1],
-                        m_size,
-                        c="black",
-                        marker=(3, 0, orient - 90),
-                    )
-                    ax1.scatter(
-                        -1000, -1000, m_size, c="black", marker="^", label="Detector"
-                    )
-                    ax1.grid()
-                    if not (obs == []) and obs != None:
-                        for coord in obs:
-                            p_disp = PolygonPatches(coord[0] / 100, color="gray")
-                            ax1.add_patch(p_disp)
-                    if not (loc_est is None):
-                        loc = ax1.scatter(
-                            loc_est[0][current_index][1] / 100,
-                            loc_est[0][current_index][2] / 100,
-                            m_size,
-                            c="magenta",
-                            label="Loc. Pred.",
-                        )
-                    ax1.set_xlim(0, area_dim[1][0] / 100)
-                    ax1.set_ylim(0, area_dim[2][1] / 100)
-                    ax1.set_xticks(np.linspace(0, area_dim[1][0] / 100 - 2, 5))
-                    ax1.set_yticks(np.linspace(0, area_dim[1][0] / 100 - 2, 5))
-                    ax1.xaxis.set_major_formatter(FormatStrFormatter("%d"))
-                    ax1.yaxis.set_major_formatter(FormatStrFormatter("%d"))
-                    ax1.set_xlabel("X[m]")
-                    ax1.set_ylabel("Y[m]")
-                    ax2.cla()
-                    ax2.set_xlim(0, self.iter_count)
-                    ax2.xaxis.set_major_formatter(FormatStrFormatter("%d"))
-                    ax2.set_ylim(0, max(meas) + 1e-6)
-                    ax2.stem(
-                        [current_index], [meas[current_index]], use_line_collection=True
-                    )
-                    ax2.set_xlabel("n")
-                    ax2.set_ylabel("Counts")
-                    ax3.cla()
-                    ax3.set_xlim(0, self.iter_count)
-                    ax3.xaxis.set_major_formatter(FormatStrFormatter("%d"))
-                    ax3.set_ylim(min(ep_rew) - 2, max(ep_rew) + 2)
-                    ax3.set_xlabel("n")
-                    ax3.set_ylabel("Cumulative Reward")
-                    ax1.legend(loc="lower right")
-                else:
-                    if 'loc' in globals():
-                        loc.remove()
-                    data_sub = data[current_index + 1] - data[current_index]
-                    orient = math.degrees(math.atan2(data_sub[1], data_sub[0]))
-                    ax1.scatter(
-                        data[current_index, 0],
-                        data[current_index, 1],
-                        m_size,
-                        marker=(3, 0, orient - 90),
-                        c="black",
-                    )
-                    ax1.plot(
-                        data[current_index - 1 : current_index + 1, 0],
-                        data[current_index - 1 : current_index + 1, 1],
-                        3,
-                        c="black",
-                        alpha=0.3,
-                        ls="--",
-                    )
-                    ax2.stem(
-                        [current_index], [meas[current_index]], use_line_collection=True
-                    )
-                    ax3.plot(range(current_index), ep_rew[:current_index], c="black")
-                    if not (loc_est is None):
-                        loc = ax1.scatter(
-                            loc_est[0][current_index][1] / 100,
-                            loc_est[0][current_index][2] / 100,
-                            m_size * 0.8,
-                            c="magenta",
-                            label="Loc. Pred.",
-                        )
-
-            print("Frames to render ", len(ep_rew))
->>>>>>> c8b763d6
+
             ani = animation.FuncAnimation(
                 fig,
                 update,
@@ -1433,17 +1225,11 @@
                     ani.save(str(path) + f"/gifs/test_{epoch_count}.gif", writer=writer)
             else:
                 plt.show()
-
-<<<<<<< HEAD
             return
 
 # TODO make multi-agent
     def FIM_step(self, agent: Agent, action: Action, coords: Optional[Point] = None) -> Point:
-=======
-            return 0
-
-    def FIM_step(self, action: Action, coords: Optional[Point] = None) -> Point:
->>>>>>> c8b763d6
+
         """
         Method for the information-driven controller to update detector coordinates in the environment
         without changing the actual detector positon.
