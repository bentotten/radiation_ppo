from dataclasses import dataclass, field, asdict
from email.policy import default
import os
import sys
import math
from matplotlib.markers import MarkerStyle
import matplotlib.collections as mcoll

import numpy as np
import numpy.typing as npt
import numpy.random as npr

import gym  # type: ignore
from gym import spaces  # type: ignore

import visilibity as vis  # type: ignore

import matplotlib.pyplot as plt
import matplotlib.animation as animation
from matplotlib.ticker import FormatStrFormatter
from matplotlib.animation import PillowWriter
from matplotlib.patches import Polygon as PolygonPatches

<<<<<<< HEAD
from typing import Any, List, Union, Literal, NewType, Optional, TypedDict, cast, get_args, Dict
=======
from typing import Any, List, Union, Literal, NewType, Optional, TypedDict, cast, get_args, Dict, NamedTuple
>>>>>>> 3251d282
from typing_extensions import TypeAlias


Point: TypeAlias = NewType("Point", tuple[float, float])
Polygon: TypeAlias = NewType("Polygon", list[Point])
Interval: TypeAlias = NewType("Interval", tuple[float, float])
BBox: TypeAlias = NewType("BBox", tuple[Point, Point, Point, Point])
Colorcode: TypeAlias = NewType("Colorcode", list[int])
Color: TypeAlias = NewType("Color", npt.NDArray[np.float64])
<<<<<<< HEAD
=======

Metadata: TypeAlias = TypedDict(
    "Metadata", {"render.modes": list[str], "video.frames_per_second": int}
)

# BT
# These actions correspond to:
# -1: stay idle
# 0: left
# 1: up and left
# 2: up
# 3: up and right
# 4: right
# 5: down and right
# 6: down
# 7: down and left
Action: TypeAlias = Literal[-1, 0, 1, 2, 3, 4, 5, 6, 7]
Directions: TypeAlias = Literal[0, 1, 2, 3, 4, 5, 6, 7]

A_SIZE = len(get_args(Action))
DETECTABLE_DIRECTIONS = len(get_args(Directions)) # Ignores -1 idle state
MAX_CREATION_TRIES = 1000
FPS = 50
DET_STEP = 100.0  # detector step size at each timestep in cm/s
DET_STEP_FRAC = 71.0  # diagonal detector step size in cm/s
DIST_TH = 110.0  # Detector-obstruction range measurement threshold in cm
DIST_TH_FRAC = 78.0  # Diagonal detector-obstruction range measurement threshold in cm #TODO unused
EPSILON = 0.0000001
COLORS = [
    #Colorcode([148, 0, 211]), # Violet (Removed due to being too similar to indigo)
    Colorcode([255, 105, 180]), # Pink
    Colorcode([75, 0, 130]), # Indigo
    Colorcode([0, 0, 255]), # Blue
    Colorcode([0, 255, 0]), # Green
    Colorcode([255, 127, 0]) # Orange
    ]
>>>>>>> 3251d282

Metadata: TypeAlias = TypedDict(
    "Metadata", {"render.modes": list[str], "video.frames_per_second": int}
)

# BT
# These actions correspond to:
# -1: stay idle
# 0: left
# 1: up and left
# 2: up
# 3: up and right
# 4: right
# 5: down and right
# 6: down
# 7: down and left
Action: TypeAlias = Literal[-1, 0, 1, 2, 3, 4, 5, 6, 7]
Directions: TypeAlias = Literal[0, 1, 2, 3, 4, 5, 6, 7]

A_SIZE = len(get_args(Action))
DETECTABLE_DIRECTIONS = len(get_args(Directions)) # Ignores -1 idle state
FPS = 50
DET_STEP = 100.0  # detector step size at each timestep in cm/s
DET_STEP_FRAC = 71.0  # diagonal detector step size in cm/s
DIST_TH = 110.0  # Detector-obstruction range measurement threshold in cm
DIST_TH_FRAC = 78.0  # Diagonal detector-obstruction range measurement threshold in cm
EPSILON = 0.0000001
COLORS = [
    #Colorcode([148, 0, 211]), # Violet (Removed due to being too similar to indigo)
    Colorcode([255, 105, 180]), # Pink
    Colorcode([75, 0, 130]), # Indigo
    Colorcode([0, 0, 255]), # Blue
    Colorcode([0, 255, 0]), # Green
    Colorcode([255, 127, 0]) # Orange
    ]

def sum_p(p1: Point, p2: Point) -> Point:
    """
    Return the sum of the two points.
    """
    return Point((p1[0] + p2[0], p1[1] + p2[1]))


def sub_p(p1: Point, p2: Point) -> Point:
    """
    Return the difference of the two points.
    """
    return Point((p1[0] - p2[0], p1[1] - p2[1]))


def scale_p(p: Point, s: float) -> Point:
    """
    Return the scaled point p by the scalar s.
    """
    return Point((p[0] * s, p[1] * s))


def dist_p(p1: Point, p2: Point) -> float:
    """
    Return the distance between the two points.
    """
    def dist_sq_p(p1: Point, p2: Point) -> float:
        """
        Return the squared distance between the two points.
        """
        return float((p1[0] - p2[0]) ** 2) + float((p1[1] - p2[1]) ** 2)

    return math.sqrt(dist_sq_p(p1, p2))


def from_vis_p(p: vis.Point) -> Point:
    """
    Return a Point from a visilibity Point.
    """
    return Point((p.x(), p.y()))  # type: ignore


def to_vis_p(p: Point) -> vis.Point:
    """
    Return a visilibity Point from a Point.
    """
    return vis.Point(p[0], p[1])


def from_vis_poly(poly: vis.Polygon) -> Polygon:
    """
    Return a Polygon from a visilibity Polygon.
    """
    return Polygon(list(map(from_vis_p, poly)))


def to_vis_poly(poly: Polygon) -> vis.Polygon:
    """
    Return a visilibity Polygon from a Polygon.
    """
    return vis.Polygon(list(map(to_vis_p, poly)))


def count_matching_p(p1: Point, point_list: list[Point]) -> int:
    """
    Count number of times a Point appears in a list
    """
    count = 0
    for p2 in point_list:
        if p1[0] == p2[0] and p1[1] == p2[1]:
            count += 1
    return count    


# 0: (-1)*DET_STEP     *x, ( 0)*DET_STEP     *y
# 1: (-1)*DET_STEP_FRAC*x, (+1)*DET_STEP_FRAC*y
# 2: ( 0)*DET_STEP     *x, (+1)*DET_STEP     *y
# 3: (+1)*DET_STEP_FRAC*x, (+1)*DET_STEP_FRAC*y
# 4: (+1)*DET_STEP     *x, ( 0)*DET_STEP     *y
# 5: (+1)*DET_STEP_FRAC*x, (-1)*DET_STEP_FRAC*y
# 6: ( 0)*DET_STEP     *x, (-1)*DET_STEP     *y
# 7: (-1)*DET_STEP_FRAC*x, (-1)*DET_STEP_FRAC*y

# If action is odd, then we are moving on the diagonal and so our step size is smaller.
# Otherwise, we're moving solely in a cardinal direction.
def get_step_size(action: Action) -> float:
    """
    Return the step size for the given action.
    """
    return DET_STEP if action % 2 == 0 else DET_STEP_FRAC


# The signs of the y-coeffecients follow the signs of sin(pi * (1 - action/4))
def get_y_step_coeff(action: Action) -> int:
    return round(math.sin(math.pi * (1.0 - action / 4.0)))


# The signs of the x-coefficients follow the signs of cos(pi * (1 - action/4)) = sin(pi * (1 - (action + 6)/4))
def get_x_step_coeff(action: Action) -> int:
    return get_y_step_coeff((action + 6) % 8) # TODO CHANGE TO A_SIZE and make work correctly


def get_step(action: Action) -> Point:
    """
    Return the step offset for the given action, scaled
        -1: stay idle 
        0: left
        1: up left
        2: up
        3: up right             
        4: right
        5: down right
        6: down
        7: down left
    """
    if action == -1:
        return Point((0.0, 0.0))
    else:
        return scale_p(
            Point((get_x_step_coeff(action), get_y_step_coeff(action))),
            get_step_size(action),
        )
<<<<<<< HEAD


def create_color(id: int) -> Color:
    ''' Pick initial Colorcode based on id number, then offset it '''
    specific_color: Colorcode = COLORS[id % (len(COLORS))]  # 
    if id > (len(COLORS)-1):
        offset: int = (id * 22) % 255  # Create large offset for that base color, bounded by 255
        specific_color[id % 3] = (255 + specific_color[id % 3] - offset) % 255  # Perform the offset
    return Color(np.array(specific_color) / 255)


@dataclass()
class StepResult():
    id: int = field(init=False)
    state: npt.NDArray[np.float32] = field(init=False)
    reward: float = field(init=False)
    done: bool = field(default=False)
    error: dict[Any, Any] = field(default_factory=dict)
=======
>>>>>>> 3251d282


def create_color(id: int) -> Color:
    ''' Pick initial Colorcode based on id number, then offset it '''
    specific_color: Colorcode = COLORS[id % (len(COLORS))]  # 
    if id > (len(COLORS)-1):
        offset: int = (id * 22) % 255  # Create large offset for that base color, bounded by 255
        specific_color[id % 3] = (255 + specific_color[id % 3] - offset) % 255  # Perform the offset
    return Color(np.array(specific_color) / 255)


class StepResult(NamedTuple):
    observation: dict[int, npt.NDArray[np.float32]]
    reward: dict[int, float]
    terminal: dict[int, bool] 
    info: dict[dict[Any, Any]] 
    

@dataclass
class Agent():
    sp_dist: float = field(init=False) # Shortest path distance between agent and source
    euc_dist: float =  field(init=False) # Crow-Flies distance between agent and source
    det_coords: Point = field(init=False) # Detector Coordinates
<<<<<<< HEAD
    out_of_bounds: bool = field(init=False) # Artifact from rad_ppo; TODO remove from rad_ppo and have as a part of state return instead?
    out_of_bounds_count: int = field(init=False)  # Artifact - TODO decouple from rad_ppo agent?
    intersect: bool = field(default=False)  # Check if line of sight is blocked by obstacle 
=======
    out_of_bounds: bool = field(init=False) 
    out_of_bounds_count: int = field(init=False)
    collision: bool = field(init=False)
    intersect: bool = field(default=False)  # Check if line of sight is blocked by obstacle 
    obstacle_blocking: bool = field(default=False) # For position assertions and testing
>>>>>>> 3251d282
    detector: vis.Point = field(init=False) # Visilibity graph detector coordinates 
    prev_det_dist: float = field(init=False)
    id: int = field(default=0)
    
    # Rendering
    marker_color: Color = field(init=False)
    det_sto: list[Point] = field(init=False)  # Coordinate history for episdoe
    meas_sto: list[float] = field(init=False) # Measurement history for episode
    reward_sto: list[float] = field(init=False) # Reward history for epsisode
    cum_reward_sto: list = field(init=False)  # Cumulative rewards tracker for episode
<<<<<<< HEAD

    def __post_init__(self):
        self.marker_color: Color = create_color(self.id)
        self.reset()
    
    def reset(self):
        self.out_of_bounds = False  
        self.out_of_bounds_count = 0
        self.det_sto: list[Point] = []  # Coordinate history for episdoe
        self.meas_sto: list[float] = [] # Measurement history for episode
        self.reward_sto: list[float] = [] # Reward history for epsisode
        self.cum_reward_sto: list = []  # Cumulative rewards tracker for episode
                

@dataclass
class RadSearch(gym.Env):
    """
        # bbox is the "bounding box"
        # Dimensions of radiation source search area in cm, decreased by observation_area param. to ensure visilibity graph setup is valid.
        #
        # observation_area
        # Interval for each obstruction area in cm aka observation area
        #
        # seed
        # A random number generator
        #
        # obstruct
        # Number of obstructions present in each episode, options: -1 -> random sampling from [1,5], 0 -> no obstructions, [1-7] -> 1 to 7 obstructions
    """ 
    # Backwards compatiblility with single-agent step returns
    backwards_compatible: Union[Literal[1], None] = field(default=None)
    # Environment
    bbox: BBox = field(default_factory=lambda: BBox(
            tuple((Point((0.0, 0.0)), Point((2700.0, 0.0)), Point((2700.0, 2700.0)), Point((0.0, 2700.0))))
            ))
    observation_area: Interval = field(default_factory=lambda: Interval((200.0, 500.0)))
    np_random: npr.Generator = field(default_factory=lambda: npr.default_rng(0))
    obstruct: Literal[-1, 0, 1, 2, 3, 4, 5, 6, 7] = field(default=0)
=======
>>>>>>> 3251d282

    def __post_init__(self):
        self.marker_color: Color = create_color(self.id)
        self.reset()
    
    def reset(self):
        self.obstacle_blocking = False
        self.out_of_bounds = False  
        self.out_of_bounds_count = 0
        self.det_sto: list[Point] = []  # Coordinate history for episdoe
        self.meas_sto: list[float] = [] # Measurement history for episode
        self.reward_sto: list[float] = [] # Reward history for epsisode
        self.cum_reward_sto: list = []  # Cumulative rewards tracker for episode
                

@dataclass
class RadSearch(gym.Env):
    """
        # bbox is the "bounding box"
        # Dimensions of radiation source search area in cm, decreased by observation_area param. to ensure visilibity graph setup is valid.
        #
        # observation_area
        # Interval for each obstruction area in cm. The actual search area will be the bounds box decreased by this amount. This is also used to offset obstacles from one another
        #
        # np_random
        # A random number generator
        #
        # obstruction_count
        # Number of obstructions present in each episode, options: -1 -> random sampling from [1,5], 0 -> no obstructions, [1-7] -> 1 to 7 obstructions
    """ 
    # Environment
    bbox: BBox = field(default_factory=lambda: BBox(
            tuple((Point((0.0, 0.0)), Point((2700.0, 0.0)), Point((2700.0, 2700.0)), Point((0.0, 2700.0))))
            ))
    observation_area: Interval = field(default_factory=lambda: Interval((200.0, 500.0)))
    np_random: npr.Generator = field(default_factory=lambda: npr.default_rng(0))
    obstruction_count: Literal[-1, 0, 1, 2, 3, 4, 5, 6, 7] = field(default=0)
    enforce_grid_boundaries: bool = field(default=False)
    save_gif: bool = field(default=False)    
    env_ls: list[Polygon] = field(init=False)
    max_dist: float = field(init=False)
    line_segs: list[list[vis.Line_Segment]] = field(init=False)
    poly: list[Polygon] = field(init=False)
<<<<<<< HEAD
    search_area: BBox = field(init=False)
=======
    search_area: BBox = field(init=False)  # Area Detector and Source will spawn in - each must be 1000 cm apart from the source
>>>>>>> 3251d282
    walls: Polygon = field(init=False)
    world: vis.Environment = field(init=False)
    vis_graph: vis.Visibility_Graph = field(init=False)
    intensity: int = field(init=False)
    bkg_intensity: int = field(init=False)
    obs_coord: list[list[Point]] = field(init=False)

    # Detector
    agents: dict[int, Agent] = field(init=False)
    
    # Source
    # TODO move into own class to easily handle multi-source
    src_coords: Point = field(init=False)
    source: vis.Point = field(init=False)

    # Values with default values which are not set in the constructor
    number_agents: int = 1
    action_space: spaces.Discrete = spaces.Discrete(A_SIZE)
    _max_episode_steps: int = 120
    background_radiation_bounds: Point = Point((10, 51))
    continuous: bool = False
    done: bool = False
    epoch_cnt: int = 0
    radiation_intensity_bounds: Point = Point((1e6, 10e6))
    metadata: Metadata = field(default_factory=lambda: {"render.modes": ["human"], "video.frames_per_second": FPS})  # type: ignore
    observation_space: spaces.Box = spaces.Box(0, np.inf, shape=(11,), dtype=np.float32)
    coord_noise: bool = False
    seed: Union[int, None] = field(default=None)  # TODO make env generation work with this
<<<<<<< HEAD
    
    # Rendering
    iter_count: int = field(default=0)   # For render function, believe it counts timesteps
=======
    scale: float = field(init=False)
    
    # Rendering
    iter_count: int = field(default=0)   # For render function, believe it counts timesteps
    
    # !!!!!!!!!!!!!!!!!!!!!!!!!!!!!!!!!!!!!!!!!!!!!!!!!!!!!!!!!!!!!!!!!!!!!!!!!!!!!!!!!!!!!!!!!!!!!!!!!!!!!!!!!!!!!!!!!!!!!!!!!!!!!!!!!!!!!!!!!!!!!!!!!!!!!!!!!!!!!!!
    # For debugging
    DEBUG: bool = field(default=False)
    DEBUG_SOURCE_LOCATION: Point = field(default=Point((1.0, 1.0)))
    DEBUG_DETECTOR_LOCATION: Point = Point((1000.0, 1000.0))  
    # !!!!!!!!!!!!!!!!!!!!!!!!!!!!!!!!!!!!!!!!!!!!!!!!!!!!!!!!!!!!!!!!!!!!!!!!!!!!!!!!!!!!!!!!!!!!!!!!!!!!!!!!!!!!!!!!!!!!!!!!!!!!!!!!!!!!!!!!!!!!!!!!!!!!!!!!!!!!!!!
>>>>>>> 3251d282

    def __post_init__(self):
        self.search_area: BBox = BBox(
            (
                Point(
                    (
                        self.bbox[0][0] + self.observation_area[0],
                        self.bbox[0][1] + self.observation_area[0],
                    )
                ),
                Point(
                    (
                        self.bbox[1][0] - self.observation_area[1],
                        self.bbox[1][1] + self.observation_area[0],
                    )
                ),
                Point(
                    (
                        self.bbox[2][0] - self.observation_area[1],
                        self.bbox[2][1] - self.observation_area[1],
                    )
                ),
                Point(
                    (
                        self.bbox[3][0] + self.observation_area[0],
                        self.bbox[3][1] - self.observation_area[1],
                    )
                ),
            )
        )
        self.epoch_end = True
        self.agents = {i: Agent(id=i) for i in range(self.number_agents)}
<<<<<<< HEAD
        self.max_dist: float = dist_p(self.search_area[2], self.search_area[1])
        if self.seed != None:
            np.random.seed(self.seed) # TODO Fix to work with rng arg?
        self.reset()

    def step(
        self, action: Optional[Action] = None, action_list: Optional[dict] = None 
    ) -> dict[int, StepResult]:
=======
        self.max_dist: float = dist_p(self.search_area[2], self.search_area[1])  # Maximum distance between two points within search area
        if self.seed != None:
            np.random.seed(self.seed) # TODO Fix to work with rng arg?
            self.np_random: npr.Generator = npr.default_rng(self.seed)     
        # Sanity Check
        # Assure there is room to spawn detectors and source with proper spacing
        assert self.max_dist > 1000, "Maximum distance available is too small, unable to spawn source and detector 1000 cm apart" 
        
        self.scale = 1 / self.search_area[2][1]  # Needed for CNN network scaling
        
        self.reset()

    def step( self, action: Optional[Union[Action, dict]] = None ) -> StepResult:
>>>>>>> 3251d282
        """
        Wrapper that captures gymAI env.step() and expands to include multiple agents for one "timestep". 
        Accepts literal action for single agent, or a dict of agent-IDs and actions.
        
        Returns dictionary of agent IDs and StepReturns. Agent coodinates are scaled for graph.
        
        Action:
        Literal single-action. Empty Action indicates agent is stalling for a timestep.
        
        action_list:
        A dict of agent_IDs and their corresponding Actions. If none passed in, this will return just agents current states (often used during a environment reset).
        
        """ 
        
        def agent_step(
            action: Optional[Action], agent: Agent, proposed_coordinates: list[Point] = []
        ) -> tuple[npt.NDArray[np.float32], float, bool, dict[Any, Any]]:
            """
            Method that takes an action and updates the detector position accordingly.
            Returns an observation, reward, and whether the termination criteria is met.
            
            Action:
            Single proposed action represented by a scalar value
            
            Agent:
            Agent to take the action
            
            Proposed Coordinates:
            A list of all resulting coordinates if all agents successfully take their actions. Used for collision prevention.
            """
<<<<<<< HEAD
            
=======
            agent.out_of_bounds = False
            agent.collision = False
                     
>>>>>>> 3251d282
            if self.take_action(agent, action, proposed_coordinates):
                # Check if out of bounds
                if (
                    agent.det_coords < self.search_area[0]
                    or self.search_area[2] < agent.det_coords
                ):
                    agent.out_of_bounds = True  
                    agent.out_of_bounds_count += 1 

                # Returns the length of a Polyline, which is a double
                # https://github.com/tsaoyu/PyVisiLibity/blob/80ce1356fa31c003e29467e6f08ffdfbd74db80f/visilibity.cpp#L1398
                agent.sp_dist: float = self.world.shortest_path(  # type: ignore
                    self.source, agent.detector, self.vis_graph, EPSILON
                ).length()
                agent.euc_dist = dist_p(agent.det_coords, self.src_coords)
                agent.intersect = self.is_intersect(agent)
                meas: float = self.np_random.poisson(
                    self.bkg_intensity
                    if agent.intersect
                    else self.intensity / agent.euc_dist + self.bkg_intensity
                )

                # Reward logic
                if agent.sp_dist < 110:
                    reward = 0.1
                    self.done = True
                elif agent.sp_dist < agent.prev_det_dist:
                    reward = 0.1
                    agent.prev_det_dist = agent.sp_dist
                else:
                    if action == -1:
                        reward = -1.0 * agent.sp_dist / self.max_dist  # If idle, extra penalty
                    else:
                        reward = -0.5 * agent.sp_dist / self.max_dist
            # If take_action is false, usually due to agent being in obstacle or empty action on env reset.
            else:
                # If detector starts on obs. edge, it won't have the shortest path distance calculated
                if self.iter_count > 0:
                    agent.euc_dist = dist_p(agent.det_coords, self.src_coords)
                    agent.sp_dist: float = self.world.shortest_path(  # type: ignore
                        self.source, agent.detector, self.vis_graph, EPSILON
                    ).length()
                    agent.intersect = self.is_intersect(agent)
                    meas: float = self.np_random.poisson(
                        self.bkg_intensity
                        if agent.intersect
                        else self.intensity / agent.euc_dist + self.bkg_intensity
                    )
                else:
                    agent.sp_dist = agent.prev_det_dist  # Set in reset function with current coordinates
                    agent.euc_dist = dist_p(agent.det_coords, self.src_coords)
                    agent.intersect = self.is_intersect(agent)
                    meas: float = self.np_random.poisson(
                        self.bkg_intensity
                        if agent.intersect
                        else self.intensity / agent.euc_dist + self.bkg_intensity
                    )
                    
                    if action == -1:
                        raise ValueError("Take Action function returned false, but 'Idle' indicated")
                    else:
                        reward = -0.5 * agent.sp_dist / self.max_dist

<<<<<<< HEAD
            # If detector coordinate noise is desired, will be added to the detector coordinates
=======
                if action == -1 and not agent.collision:
                    reward = -0.5 * agent.sp_dist / self.max_dist
                    raise ValueError("Agent should not return false if the tentative step is an idle step")
                else:
                    reward = -0.5 * agent.sp_dist / self.max_dist

            # If detector coordinate noise is desired
>>>>>>> 3251d282
            noise: Point = Point(
                tuple(self.np_random.normal(scale=5, size=2))
                if self.coord_noise
                else (0.0, 0.0)
            )

            # Scale detector coordinates by search area of the DRL algorithm
            det_coord_scaled: Point = scale_p(
                sum_p(agent.det_coords, noise), 1 / self.search_area[2][1]
            )

            # Observation with the radiation meas., detector coords and detector-obstruction range meas.
            # TODO: State should really be better organized. If there are distinct components to it, why not make it
            # a named tuple?

<<<<<<< HEAD
            # Sensor measurement for in obstacles?
            sensor_meas: npt.NDArray[np.float64] = self.dist_sensors(agent=agent) if self.num_obs > 0 else np.zeros(DETECTABLE_DIRECTIONS)  # type: ignore
            # State is an 11-tuple ndarray
            state: npt.NDArray[np.float32] = np.array([meas, *det_coord_scaled, *sensor_meas])  # type: ignore
            agent.out_of_bounds = False  # Artifact - TODO decouple from rad_ppo agent?
=======
            # Sensor measurement for obstacles directly around agent
            sensor_meas: npt.NDArray[np.float64] = self.dist_sensors(agent=agent) if self.num_obs > 0 else np.zeros(DETECTABLE_DIRECTIONS)  # type: ignore
            # State is an 11-tuple ndarray
            # [intensity, x-coord, y-coord, 8 directions of obstacle detection]
            state: npt.NDArray[np.float32] = np.array([meas, *det_coord_scaled, *sensor_meas])  # type: ignore
            
>>>>>>> 3251d282
            agent.det_sto.append(agent.det_coords)
            agent.meas_sto.append(meas)
            agent.reward_sto.append(reward)
            agent.cum_reward_sto.append(reward + agent.cum_reward_sto[-1] if len(agent.cum_reward_sto) > 0 else reward)
<<<<<<< HEAD
            return state, round(reward, 2), self.done, {'out_of_bounds': agent.out_of_bounds, 'out_of_bounds_count': agent.out_of_bounds_count}
            #~~~~~~~~~~~~~~~~~~~~~~~~~~~~~~~~~~~~~~~~~~~~~#

        aggregate_step_result: dict[int, StepResult] = {_: StepResult() for _ in self.agents}
        
        if action_list:
            proposed_coordinates = [sum_p(self.agents[agent_id].det_coords, get_step(action)) for agent_id, action in action_list.items()]
            for agent_id, action in action_list.items():
                aggregate_step_result[agent_id].id = agent_id
                (
                    aggregate_step_result[agent_id].state, 
                    aggregate_step_result[agent_id].reward, 
                    aggregate_step_result[agent_id].done,
                    aggregate_step_result[agent_id].error,
=======
            info = {'out_of_bounds': agent.out_of_bounds, 'out_of_bounds_count': agent.out_of_bounds_count, 'blocked': agent.obstacle_blocking, 'scale': 1 / self.search_area[2][1]}
            return state, round(reward, 2), self.done, info
            #~~~~~~~~~~~~~~~~~~~~~~~~~~~~~~~~~~~~~~~~~~~~~#

        assert action is None or type(action) == int or  type(action) == dict, 'Action not integer or a dictionary of actions.'
        if type(action) is int: 
            assert action in [-1, 0, 1, 2, 3, 4, 5, 6, 7]
        elif type(action) is dict:
            for a in action.values(): assert a in [-1, 0, 1, 2, 3, 4, 5, 6, 7]
        action_list = action if type(action) is dict else None

        # TODO implement this natively to meet Gym environment requirements
        aggregate_observation_result: dict = {_: None for _ in self.agents}
        aggregate_reward_result: dict = {_: None for _ in self.agents}
        aggregate_success_result: dict = {_: None for _ in self.agents}
        aggregate_info_result: dict = {_: None for _ in self.agents}
        
        if action_list:
            # !!!!!!!!!!!!!!!!!!!!!!!!!!!!!!!!!!!!!!!!!!!!!!!!!!!!!!!!!!   HARDCODE TEST DELETE ME  !!!!!!!!!!!!!!!!!!!!!!!!!!!!!!!!!!!!!!!!!!!!!!!!!!!!!!!!!!!!!!!!!!!!!!!!! 
            # !!!!!!!!!!!!!!!!!!!!!!!!!!!!!!!!!!!!!!!!!!!!!!!!!!!!!!!!!!!!!!!!!!!!!!!!!!!!!!!!!!!!!!!!!!!!!!!!!!!!!!!!!!!!!!!!!!!!!!!!!!!!!!!!!!!!!!!!!!!!!!!!!!!!!!!!!!!!!!!
            if self.DEBUG:  
                test_step = get_step(action_list[0])
                print("test step: ", test_step)
                test = sum_p(self.agents[0].det_coords, test_step)
                print("tentative coordinates: ", test)
                test_scaled = scale_p(self.agents[0].det_coords, 1 / self.search_area[2][1])
                print("Tentative scaled return coords: ", test_scaled)
            # !!!!!!!!!!!!!!!!!!!!!!!!!!!!!!!!!!!!!!!!!!!!!!!!!!!!!!!!!!!!!!!!!!!!!!!!!!!!!!!!!!!!!!!!!!!!!!!!!!!!!!!!!!!!!!!!!!!!!!!!!!!!!!!!!!!!!!!!!!!!!!!!!!!!!!!!!!!!!!!

            proposed_coordinates = [sum_p(self.agents[agent_id].det_coords, get_step(action)) for agent_id, action in action_list.items()]
            for agent_id, action in action_list.items():
                (
                    aggregate_observation_result[agent_id], 
                    aggregate_reward_result[agent_id], 
                    aggregate_success_result[agent_id],
                    aggregate_info_result[agent_id],
>>>>>>> 3251d282
                ) = agent_step(agent=self.agents[agent_id], action=action, proposed_coordinates=proposed_coordinates)   
            self.iter_count += 1
            #return {k: asdict(v) for k, v in aggregate_step_result.items()}       
        else:
            # Provides backwards compatability for single actions instead of action lists for single agents.
<<<<<<< HEAD
            if action and len(self.agents) > 1:
                print("WARNING: Passing single action to mutliple agents during step.", file=sys.stderr)
            # Used during reset to get initial state or during single-agent move
            for agent_id, agent in self.agents.items():
                aggregate_step_result[agent_id].id = agent_id
                
                (
                    aggregate_step_result[agent_id].state, 
                    aggregate_step_result[agent_id].reward, 
                    aggregate_step_result[agent_id].done,
                    aggregate_step_result[agent_id].error,
                ) = agent_step(action=action, agent=agent)
            self.iter_count += 1
        return aggregate_step_result

    def reset(self) -> dict[int, StepResult]:
=======
            if type(action) == int and len(self.agents) > 1:
                print("WARNING: Passing single action to mutliple agents during step! Collision avoidance has been disabled!", file=sys.stderr)
            # Used during reset to get initial state or during single-agent move
            for agent_id, agent in self.agents.items():                
                (
                    aggregate_observation_result[agent_id], 
                    aggregate_reward_result[agent_id], 
                    aggregate_success_result[agent_id],
                    aggregate_info_result[agent_id],
                ) = agent_step(action=action, agent=agent)
            self.iter_count += 1
            
        if self.DEBUG:
            print()
            print("Step result [state]: ", aggregate_observation_result)
            #print("Step result [reward]: ", aggregate_step_result[0].reward)
            #print("Step result [error]: ", aggregate_step_result[0].error)
            #print("Step result [success]: ", aggregate_step_result[0].done)
            print()
        
        # To meet Gym compliance, must be in form observation, reward, done, info
        #return aggregate_step_result
        #return StepResult(observation=aggregate_observation_result, reward=aggregate_reward_result, success=aggregate_success_result, info=aggregate_info_result)
        return aggregate_observation_result, aggregate_reward_result, aggregate_success_result, aggregate_info_result

    def reset(self) -> StepResult:
>>>>>>> 3251d282
        """
        Method to reset the environment.
        """
        for agent in self.agents.values():
            agent.reset() 
            
        self.done = False
        self.iter_count = 0
        self.dwell_time = 1

        if self.epoch_end:
            if self.obstruction_count == -1:
                self.num_obs = self.np_random.integers(1, 6)  # type: ignore
            elif self.obstruction_count == 0:
                self.num_obs = 0
            else:
                self.num_obs = self.obstruction_count

            self.create_obs()
            self.walls = Polygon(list(self.bbox))
            self.env_ls: list[Polygon] = [self.walls, *self.poly]

            # Create Visilibity environment
            self.world = vis.Environment(list(map(to_vis_poly, self.env_ls)))

            # Create Visilibity graph to speed up shortest path computation
            self.vis_graph = vis.Visibility_Graph(self.world, EPSILON)
            self.epoch_cnt += 1
            self.epoch_end = False

        (
            self.source,
            detector_vis_start_location,
            detector_start_location,
            self.src_coords,
        ) = self.sample_source_loc_pos()
        
        for agent in self.agents.values():
            agent.detector = detector_vis_start_location 
            agent.det_coords = detector_start_location
            agent.prev_det_dist: float = self.world.shortest_path(  # type: ignore
                self.source, agent.detector, self.vis_graph, EPSILON
            ).length()
<<<<<<< HEAD
        
        self.intensity = self.np_random.integers(self.radiation_intensity_bounds[0], self.radiation_intensity_bounds[1])  # type: ignore
        self.bkg_intensity = self.np_random.integers(self.background_radiation_bounds[0], self.background_radiation_bounds[1])  # type: ignore
=======
            
            ##### TEST
            assert agent.det_coords[0] > 0 and agent.det_coords[1] > 0   # TODO DELETE ME
        
        self.intensity = self.np_random.integers(self.radiation_intensity_bounds[0], self.radiation_intensity_bounds[1])  # type: ignore
        self.bkg_intensity = self.np_random.integers(self.background_radiation_bounds[0], self.background_radiation_bounds[1])  # type: ignore
        # !!!!!!!!!!!!!!!!!!!!!!!!!!!!!!!!!!!!!!!!!!!!!!!!!!!!!!!!!!   HARDCODE TEST DELETE ME  !!!!!!!!!!!!!!!!!!!!!!!!!!!!!!!!!!!!!!!!!!!!!!!!!!!!!!!!!!!!!!!!!!!!!!!!! 
        # !!!!!!!!!!!!!!!!!!!!!!!!!!!!!!!!!!!!!!!!!!!!!!!!!!!!!!!!!!!!!!!!!!!!!!!!!!!!!!!!!!!!!!!!!!!!!!!!!!!!!!!!!!!!!!!!!!!!!!!!!!!!!!!!!!!!!!!!!!!!!!!!!!!!!!!!!!!!!!!
        if self.DEBUG:  
            self.intensity = np.int_(1000000)
            self.bkg_intensity = np.int_(0)
        # !!!!!!!!!!!!!!!!!!!!!!!!!!!!!!!!!!!!!!!!!!!!!!!!!!!!!!!!!!!!!!!!!!!!!!!!!!!!!!!!!!!!!!!!!!!!!!!!!!!!!!!!!!!!!!!!!!!!!!!!!!!!!!!!!!!!!!!!!!!!!!!!!!!!!!!!!!!!!!!
>>>>>>> 3251d282

        # Check if the environment is valid
        if not (self.world.is_valid(EPSILON)):
            print("Environment is not valid, retrying!")
            self.epoch_end = True
            self.reset()

        # Get current states
<<<<<<< HEAD
        step = self.step(action=None, action_list=None)
=======
        step = self.step(action=None)
>>>>>>> 3251d282
        # Reclear iteration count 
        self.iter_count = 0
        return step

    def take_action(self, agent: Agent, action: Optional[Action], proposed_coordinates: list, agent_id: int = 0) -> bool:
        """
        Method that checks which direction to move the detector based on the action.
        If the action moves the detector into an obstruction, the detector position
        will be reset to the prior position.
        -1: idle
        0: left
        1: up left
        2: up
        3: up right             
        4: right
        5: down right
        6: down
        7: down left
        
        Return success of action: True if moved, false if stalled.
        """
        # Take no action
        if action is None:
            return False

        roll_back_action: bool = False
        step = get_step(action)
<<<<<<< HEAD
        
        tentative_coordinates = sum_p(agent.det_coords, step)         # TODO can delete and use value from proposed coords
        
        # If proposed move will collide with another agents proposed move, 
        if count_matching_p(tentative_coordinates, proposed_coordinates) > 1:
            return False
        
=======
        tentative_coordinates = sum_p(agent.det_coords, step)  # TODO can delete and use value from proposed coords
        
        # If proposed move will collide with another agents proposed move, 
        if count_matching_p(tentative_coordinates, proposed_coordinates) > 1:
            agent.collision = True
            return False
        
        # If boundaries are being enforced, do not take action        
        if self.enforce_grid_boundaries:
            if (
                (tentative_coordinates[0] < self.search_area[0][0]
                or tentative_coordinates[1] < self.search_area[0][1])
                or 
                (self.search_area[2][0] <= tentative_coordinates[0] 
                or self.search_area[2][1] <= tentative_coordinates[1])
            ):
                agent.out_of_bounds = True  
                agent.out_of_bounds_count += 1
                return False              
        
>>>>>>> 3251d282
        agent.detector = to_vis_p(tentative_coordinates)

        if self.in_obstruction(agent=agent):
            roll_back_action = True
<<<<<<< HEAD
                        
        if roll_back_action:
            # If we're in an obsticle, roll back
            agent.detector = to_vis_p(agent.det_coords)
        else:
            # If we're not in an obsticle, update the detector coordinates
            agent.det_coords = from_vis_p(agent.detector)
=======
            agent.obstacle_blocking = True
                        
        if roll_back_action:
            # If we're in an obstacle, roll back
            agent.detector = to_vis_p(agent.det_coords)
        else:
            # If we're not in an obstacle, update the detector coordinates
            agent.det_coords = from_vis_p(agent.detector)
            
        ##### TEST
        if self.enforce_grid_boundaries:
            assert agent.det_coords[0] > 0 and agent.det_coords[1] > 0   # TODO DELETE ME
>>>>>>> 3251d282

        return False if roll_back_action else True

    def create_obs(self) -> None:
        """
        Method that randomly samples obstruction coordinates from 90% of search area dimensions.
        Obstructions are not allowed to intersect.
        """
        ii = 0
        intersect = False
        self.obs_coord: list[list[Point]] = [[] for _ in range(self.num_obs)]
        self.poly: list[Polygon] = []
        self.line_segs: list[list[vis.Line_Segment]] = []
        obs_coord: list[Point] = []
        
        while ii < self.num_obs:
            seed_x: float = self.np_random.integers(  # type: ignore
                self.search_area[0][0], self.search_area[2][0] * 0.9  # type: ignore
            ).astype(np.float64)
            seed_y: float = self.np_random.integers(  # type: ignore
                self.search_area[0][1], self.search_area[2][1] * 0.9  # type: ignore
            ).astype(np.float64)
            
            ext_x: float = self.np_random.integers(  # type: ignore
                self.observation_area[0], self.observation_area[1]  # type: ignore
            ).astype(np.float64)
            ext_y: float = self.np_random.integers(  # type: ignore
                self.observation_area[0], self.observation_area[1]  # type: ignore
            ).astype(np.float64)
            
            obs_coord = [
                Point(t)
                for t in (
                    (seed_x, seed_y),
                    (seed_x, seed_y + ext_y),
                    (seed_x + ext_x, seed_y + ext_y),
                    (seed_x + ext_x, seed_y),
                )
            ]

            if ii > 0:
                kk = 0
                while not intersect and kk < ii:
                    intersect = math.isclose(vis.boundary_distance(to_vis_poly(Polygon(self.obs_coord[kk])), to_vis_poly(Polygon(obs_coord))), 0.0, abs_tol=EPSILON)  # type: ignore
                    if intersect:
                        obs_coord = []
                    kk += 1

            if not intersect:
                self.obs_coord[ii].extend(obs_coord)
                poly = Polygon(obs_coord)
                self.poly.append(poly)
                self.line_segs.append(
                    [
                        vis.Line_Segment(to_vis_p(p1), to_vis_p(p2))
                        for p1, p2 in (
                            (poly[0], poly[1]),
                            (poly[0], poly[3]),
                            (poly[2], poly[1]),
                            (poly[2], poly[3]),
                        )
                    ]
                )
                ii += 1
                intersect = False
                obs_coord = []
            intersect = False

    def sample_source_loc_pos(self,) -> tuple[vis.Point, vis.Point, Point, Point]:
        """
        Method that randomly generate the detector and source starting locations.
        Locations can not be inside obstructions and must be at least 1000 cm apart.
        Detectors all begin at same location.
        """
        det_clear = False
        src_clear = False
        resamp = False
        obstacle_index = 0

        def rand_point() -> Point:
            """
            Generate a random point within the search area.
            """
            return Point(
                tuple(
                    self.np_random.integers(  # type: ignore
                        int(self.search_area[0][0]), int(self.search_area[1][0]), size=2
                    ).astype(np.float64)
                )
            )

        # Generate initial point values
<<<<<<< HEAD
        source = rand_point()
        src_point = to_vis_p(source)
        
        detector = rand_point()
        
        det_point = to_vis_p(detector)

        # Check if detectors starting location is in an object
        while not det_clear:
=======
        source: Point = rand_point()

        # !!!!!!!!!!!!!!!!!!!!!!!!!!!!!!!!!!!!!!!!!!!!!!!!!!!!!!!!!!   HARDCODE TEST DELETE ME  !!!!!!!!!!!!!!!!!!!!!!!!!!!!!!!!!!!!!!!!!!!!!!!!!!!!!!!!!!!!!!!!!!!!!!!!! 
        # !!!!!!!!!!!!!!!!!!!!!!!!!!!!!!!!!!!!!!!!!!!!!!!!!!!!!!!!!!!!!!!!!!!!!!!!!!!!!!!!!!!!!!!!!!!!!!!!!!!!!!!!!!!!!!!!!!!!!!!!!!!!!!!!!!!!!!!!!!!!!!!!!!!!!!!!!!!!!!!
        if self.DEBUG:        
            source = self.DEBUG_SOURCE_LOCATION
        # !!!!!!!!!!!!!!!!!!!!!!!!!!!!!!!!!!!!!!!!!!!!!!!!!!!!!!!!!!!!!!!!!!!!!!!!!!!!!!!!!!!!!!!!!!!!!!!!!!!!!!!!!!!!!!!!!!!!!!!!!!!!!!!!!!!!!!!!!!!!!!!!!!!!!!!!!!!!!!!        
        
        src_point = to_vis_p(source)
        
        detector = rand_point()
        # !!!!!!!!!!!!!!!!!!!!!!!!!!!!!!!!!!!!!!!!!!!!!!!!!!!!!!!!!!   HARDCODE TEST DELETE ME  !!!!!!!!!!!!!!!!!!!!!!!!!!!!!!!!!!!!!!!!!!!!!!!!!!!!!!!!!!!!!!!!!!!!!!!!! 
        # !!!!!!!!!!!!!!!!!!!!!!!!!!!!!!!!!!!!!!!!!!!!!!!!!!!!!!!!!!!!!!!!!!!!!!!!!!!!!!!!!!!!!!!!!!!!!!!!!!!!!!!!!!!!!!!!!!!!!!!!!!!!!!!!!!!!!!!!!!!!!!!!!!!!!!!!!!!!!!!  
        if self.DEBUG:              
            detector = self.DEBUG_DETECTOR_LOCATION 
        # !!!!!!!!!!!!!!!!!!!!!!!!!!!!!!!!!!!!!!!!!!!!!!!!!!!!!!!!!!!!!!!!!!!!!!!!!!!!!!!!!!!!!!!!!!!!!!!!!!!!!!!!!!!!!!!!!!!!!!!!!!!!!!!!!!!!!!!!!!!!!!!!!!!!!!!!!!!!!!!          
        det_point = to_vis_p(detector)

        # Check if detectors starting location is in an object
        test_count = 0
        while not det_clear and test_count < MAX_CREATION_TRIES:
>>>>>>> 3251d282
            while not resamp and obstacle_index < self.num_obs:
                if det_point._in(to_vis_poly(self.poly[obstacle_index]), EPSILON):  # type: ignore
                    resamp = True
                obstacle_index += 1
            if resamp:
                detector = rand_point()
                det_point = to_vis_p(detector)
                obstacle_index = 0
                resamp = False
            else:
                det_clear = True
<<<<<<< HEAD
=======
            
            test_count += 1
            if test_count == MAX_CREATION_TRIES:
                raise ValueError('Creating Environment Failed - Maximum tries exceeded to clear Detector. Check bounds and observation area to ensure source and detector can spawn 10 meters apart (1000 cm).')
>>>>>>> 3251d282
        
        # Check if source starting location is in object and is far enough away from detector
        # TODO change to multi-source
        resamp = False
        inter = False
        obstacle_index = 0
        num_retry = 0
<<<<<<< HEAD
        while not src_clear:
            while dist_p(detector, source) < 1000:
                source = rand_point()
            src_point = to_vis_p(source)
            L: vis.Line_Segment = vis.Line_Segment(det_point, src_point)
            while not resamp and obstacle_index < self.num_obs:
                poly_p: vis.Polygon = to_vis_poly(self.poly[obstacle_index])
                if src_point._in(poly_p, EPSILON):  # type: ignore
                    resamp = True
                if not resamp and vis.boundary_distance(L, poly_p) < 0.001:  # type: ignore
                    inter = True
                obstacle_index += 1
            if self.num_obs == 0 or (num_retry > 20 and not resamp):
                src_clear = True
            elif resamp or not inter:
                source = rand_point()
                src_point = to_vis_p(source)
                obstacle_index = 0
                resamp = False
                inter = False
                num_retry += 1
            elif inter:
                src_clear = True
=======

        # !!!!!!!!!!!!!!!!!!!!!!!!!!!!!!!!!!!!!!!!!!!!!!!!!!!!!!!!!!   HARDCODE TEST DELETE ME  !!!!!!!!!!!!!!!!!!!!!!!!!!!!!!!!!!!!!!!!!!!!!!!!!!!!!!!!!!!!!!!!!!!!!!!!! 
        # !!!!!!!!!!!!!!!!!!!!!!!!!!!!!!!!!!!!!!!!!!!!!!!!!!!!!!!!!!!!!!!!!!!!!!!!!!!!!!!!!!!!!!!!!!!!!!!!!!!!!!!!!!!!!!!!!!!!!!!!!!!!!!!!!!!!!!!!!!!!!!!!!!!!!!!!!!!!!!!  
        if self.DEBUG:   
            pass
        else:
        # !!!!!!!!!!!!!!!!!!!!!!!!!!!!!!!!!!!!!!!!!!!!!!!!!!!!!!!!!!!!!!!!!!!!!!!!!!!!!!!!!!!!!!!!!!!!!!!!!!!!!!!!!!!!!!!!!!!!!!!!!!!!!!!!!!!!!!!!!!!!!!!!!!!!!!!!!!!!!!!
            test_count = 0          
            while not src_clear and test_count < MAX_CREATION_TRIES:
                subtest_count = 0
                while dist_p(detector, source) < 1000 and subtest_count < MAX_CREATION_TRIES:
                    source = rand_point()
                    subtest_count += 1
                    if subtest_count == MAX_CREATION_TRIES:
                        raise ValueError('Creating Environment Failed - Maximum tries exceeded to clear Detector. Check bounds and observation area to ensure source and detector can spawn 10 meters apart (1000 cm).')
                src_point = to_vis_p(source)
                L: vis.Line_Segment = vis.Line_Segment(det_point, src_point)
                while not resamp and obstacle_index < self.num_obs:
                    poly_p: vis.Polygon = to_vis_poly(self.poly[obstacle_index])
                    if src_point._in(poly_p, EPSILON):  # type: ignore
                        resamp = True
                    if not resamp and vis.boundary_distance(L, poly_p) < 0.001:  # type: ignore
                        inter = True
                    obstacle_index += 1
                if self.num_obs == 0 or (num_retry > 20 and not resamp):
                    src_clear = True
                elif resamp or not inter:
                    source = rand_point()
                    src_point = to_vis_p(source)
                    obstacle_index = 0
                    resamp = False
                    inter = False
                    num_retry += 1
                elif inter:
                    src_clear = True
                    
                test_count += 1
                if test_count == MAX_CREATION_TRIES:
                    raise ValueError('Creating Environment Failed - Maximum tries exceeded to clear Detector. Check bounds and observation area to ensure source and detector can spawn 10 meters apart (1000 cm).')
>>>>>>> 3251d282

        return src_point, det_point, detector, source

    def is_intersect(self, agent: Agent, threshold: float = 0.001) -> bool:
        """
        Method that checks if the line of sight is blocked by any obstructions in the environment.
        """
        inter = False
        kk = 0
        L = vis.Line_Segment(agent.detector, self.source)
        while not inter and kk < self.num_obs:
            if vis.boundary_distance(L, to_vis_poly(self.poly[kk])) < threshold and not math.isclose(  # type: ignore
                math.sqrt(agent.euc_dist), agent.sp_dist, abs_tol=0.1
            ):
                inter = True
            kk += 1
        return inter

    def in_obstruction(self, agent: Agent):
        """
        Method that checks if the detector position intersects or is inside an obstruction.
        """
        jj = 0
        obs_boundary = False
        while not obs_boundary and jj < self.num_obs:
            if agent.detector._in(to_vis_poly(self.poly[jj]), EPSILON):  # type: ignore 
                obs_boundary = True
            jj += 1

        if obs_boundary:
            bbox: vis.Bounding_Box = to_vis_poly(self.poly[jj - 1]).bbox()
            return all(
                [  # type: ignore
                    agent.detector.y() > bbox.y_min,
                    agent.detector.y() < bbox.y_max,
                    agent.detector.x() > bbox.x_min,
                    agent.detector.x() < bbox.x_max,
                ]
            )
        else:
            return False

    def collision_check(self, agent: Agent):
<<<<<<< HEAD
        """
        Method that checks if the new detector position will conflict with another detectors new position
        """        

    def dist_sensors(self, agent: Agent) -> list[float]:
        """
=======
        """
        Method that checks if the new detector position will conflict with another detectors new position
        """        

    def dist_sensors(self, agent: Agent) -> list[float]:
        """
>>>>>>> 3251d282
        Method that generates detector-obstruction range measurements with values between 0-1. 
        This detects obstructions within 1.1m of itself. 0 means no obstructions were detected.
        Currently supports 8 directions
        """
        detector_p: Point = from_vis_p(agent.detector)
        
        segs: list[vis.Line_Segment] = [
            vis.Line_Segment(
                agent.detector, to_vis_p(sum_p(detector_p, get_step(action)))
            )
            for action in cast(tuple[Directions], get_args(Directions))
        ]
        # TODO: Currently there are only eight actions -- what happens if we change that?
        # This annotation would need to change as well.
        dists: list[float] = [0.0] * len(segs)  # Directions where an obstacle is detected
        obs_idx_ls: list[int] = [0] * len(self.poly)  # Keeps track of how many steps will interect with which obstacle
        inter = 0  # Intersect flag
        seg_dist: list[float] = [0.0] * 4  # TODO what is the purpose of this? Saves into dists, appears to be the max "distance", but only tracks intersects?
        if self.num_obs > 0:
            for idx, seg in enumerate(segs): # TODO change seg to direction_segment
                for obs_idx, poly in enumerate(self.line_segs): # TODO change poly to obstacle
                    for seg_idx, obs_seg in enumerate(poly):  # TODO change obs_seg to obstacle_line_segment
                        if inter < 2 and vis.intersect(obs_seg, seg, EPSILON):  # type: ignore 
                            # check if step dir intersects poly seg
                            obstacle_distance = vis.distance(seg.first(), obs_seg)
                            line_distance = (DIST_TH - obstacle_distance) / DIST_TH # type: ignore 
                            seg_dist[seg_idx] = line_distance
                            inter += 1
                            obs_idx_ls[obs_idx] += 1 
                    if inter > 0:
                        max_distance = max(seg_dist)
                        if max_distance > dists[idx]:
                            dists[idx] = max_distance 
                        seg_dist = [0.0] * 4
                inter = 0
            # If there are more than three dists equal to one, we need to correct the coordinates. 
            #   Inter only triggers if inter is less than two, however there can be up to 5 intersections ... TODO
            if sum(filter(lambda x: x == 1.0, dists)) > 3:
                # Take the polygon which corresponds to the index with the maximum number of intersections.
                argmax = max(zip(obs_idx_ls, self.poly))[1]  # Gets the line coordinates for the obstacle that is intersecting TODO rename!
                dists = self.correct_coords(poly=argmax, agent=agent)
        
        assert len(dists) == DETECTABLE_DIRECTIONS  # Sanity check - if this is wrong it will mess up the step return shape of "state" and make training fail

        return dists

    def correct_coords(self, poly: Polygon, agent: Agent) -> list[float]:
        """
        Method that corrects the detector-obstruction range measurement if more than the correct
        number of directions are being activated due to the Visilibity implementation.
        This often happens when an agent is on the edge of an obstruction.
        """
        x_check: list[bool] = [False] * DETECTABLE_DIRECTIONS
        dist = 0.1  # TODO Scaled?
        length = 1
        poly_p: vis.Polygon = to_vis_poly(poly)

        qs: list[Point] = [from_vis_p(agent.detector)] * DETECTABLE_DIRECTIONS  # Offsets agent position by 0.1 to see if actually inside obstacle
        dists: list[float] = [0.0] * DETECTABLE_DIRECTIONS
        while not any(x_check):
            for action in cast(tuple[Directions], get_args(Directions)):
                # Gets slight offset to remove effects of being "on" an obstruction
                step = scale_p(
                    Point((get_x_step_coeff(action), get_y_step_coeff(action))),
                    dist * length,
                )
                qs[action] = sum_p(qs[action], step)
                if to_vis_p(qs[action])._in(poly_p, EPSILON):  # type: ignore
                    x_check[action] = True

        # i.e. if one outside the poly then
        if sum(x_check) >= 4:
            for ii in [0, 2, 4, 6]:
                if x_check[ii - 1] == True and x_check[ii + 1] == True:
                    dists[ii] = 1.0
                    dists[ii-1] = 1.0
                    dists[ii+1] = 1.0
                    #dists[ii - 1 : ii + 2] = [1.0, 1.0, 1.0]  # This causes there to be 11 elements when there should only be 8
                    
        assert len(dists) == DETECTABLE_DIRECTIONS  # Sanity check - if this is wrong it will mess up the step return shape of "state" and make training fail
        return dists

    def render(
        self,
        save_gif: bool = False,
        path: Optional[str] = None,
        epoch_count: Optional[int] = None,
        just_env: Optional[bool] = False,
        obstacles=[],
        episode_rewards={},
        data=[],
        measurements: Optional[list[float]] = None,
        params=[],
        location_estimate=None,
    ):
        """
        Method that produces a gif of the agent interacting in the environment. Only renders one episode at a time.
        """       
<<<<<<< HEAD
        reward_length = field(init=False) 
=======
        reward_length = field(init=False) # Prevent from being unbound
>>>>>>> 3251d282
        # global location_estimate 
        # location_estimate = None # TODO Trying to get out of global scope; this is for source prediction

        def update(
            frame_number: int, 
            #data: list, 
            ax1: plt.Axes, 
            ax2: plt.Axes, 
            ax3: plt.Axes, 
            src: Point, 
            area_dim: BBox, 
            measurements: list,
            flattened_rewards: list
            ) -> None:
            """
            Renders each frame
            
            data:
            From detector storage - agent location
            TODO get rid of
            
            ax1:
            Actual grid
            
            ax2:
            Radiation counts
            
            ax3:
            Rewards
            
            src:
            Source coordinates
            
            area_dim:
            BBox - size of grid
            
            measurements:
            From detector storage - intensity readings
            TODO get rid of
            
            location_estimate
            TODO fix
            PathCollection variable from matplotlib for holding plot points

            """
            print(f"Current Frame: {frame_number}", end='\r') # Acts as a progress bar
            
            current_index = frame_number % (self.iter_count)
            # global location_estimate # TODO Trying to get out of global scope; this is for source prediction
            
            # Set up graphs for first frame
            if current_index == 0:
                intensity_sci = "{:.2e}".format(self.intensity)
                ax1.cla()
                ax1.set_title(
                    "Activity: "
                    + intensity_sci
                    + " [gps] Bkg: "
                    + str(self.bkg_intensity)
                    + " [cps]"
                )

                # Plot source
                ax1.scatter(
                    src[0] / 100,
                    src[1] / 100,
                    marker_size,
                    c="red",
                    marker=MarkerStyle("*"),
                    label="Source",
                )
                    
                for agent_id, agent in self.agents.items():
                    data = np.array(agent.det_sto[current_index]) / 100 
                    data_sub = (np.array(agent.det_sto[current_index + 1]) / 100)- (np.array(agent.det_sto[current_index]) / 100)
                    orient = math.degrees(math.atan2(data_sub[1], data_sub[0]))
                    ax1.scatter(
                        data[0],
                        data[1],
                        marker_size,
                        c=[agent.marker_color],
                        marker=MarkerStyle((3, 0, orient - 90)),
                    )
                    ax1.scatter(
                        -1000, -1000, marker_size, c=[agent.marker_color], marker=MarkerStyle("^"), label=f"{agent_id}_Detector"
                    )
                
                # Plot Obstacles
                ax1.grid()
                if not (obstacles == []) and obstacles != None:
                    for coord in obstacles:
                        #p_disp = PolygonPatches(coord[0] / 100, color="gray")
                        p_disp = PolygonPatches(np.array(coord) / 100, color="gray")
                        ax1.add_patch(p_disp)
                        
                # Plot location prediction
                # TODO make multi-agent and fix
                # if not (location_estimate is None):
                #     location_estimate = ax1.scatter(
                #         location_estimate[0][current_index][1] / 100,
                #         location_estimate[0][current_index][2] / 100,
                #         marker_size,
                #         c="magenta",
                #         label="Loc. Pred.",
                #     )
                    
                # Finish setting up grids
                ax1.set_xlim(0, area_dim[1][0] / 100)
                ax1.set_ylim(0, area_dim[2][1] / 100)
                ax1.set_xticks(np.linspace(0, area_dim[1][0] / 100 - 2, 5))
                ax1.set_yticks(np.linspace(0, area_dim[1][0] / 100 - 2, 5))
                ax1.xaxis.set_major_formatter(FormatStrFormatter("%d"))
                ax1.yaxis.set_major_formatter(FormatStrFormatter("%d"))
                ax1.set_xlabel("X[m]")
                ax1.set_ylabel("Y[m]")
<<<<<<< HEAD
                ax1.legend(loc="lower left", fontsize=8)
=======
                ax1.legend(loc="lower right", fontsize=8)
>>>>>>> 3251d282

                # Set up radiation graph
                # TODO make this less terrible
                count_max: float = 0.0
                for agent in self.agents.values():
                    for measurement in agent.meas_sto:
                        if count_max < measurement:
                            count_max = measurement
                ax2.cla()
                ax2.set_xlim(0, self.iter_count)
                ax2.xaxis.set_major_formatter(FormatStrFormatter("%d"))
                ax2.set_ylim(0, count_max)
                ax2.set_xlabel("n")
                ax2.set_ylabel("Counts")                
                for agent_id, agent in self.agents.items():
                    markerline, _, _ = ax2.stem([0], [agent.meas_sto[0]], use_line_collection=True, label=f"{agent_id}_Detector")
                    current_color = tuple(agent.marker_color)
                    markerline.set_markerfacecolor(current_color)
                    markerline.set_markeredgecolor(current_color)
                
                # Set up rewards graph
                #flattened_rewards = [x for v in episode_rewards.values() for x in v]        
                ax3.cla()
                ax3.set_xlim(0, self.iter_count)
                ax3.xaxis.set_major_formatter(FormatStrFormatter("%d"))
                ax3.set_ylim(min(flattened_rewards) - 0.5, max(flattened_rewards) + 0.5)
                ax3.set_xlabel("n")
                ax3.set_ylabel("Cumulative Reward")
                ax3.plot()
                    
            else: # If not first frame
<<<<<<< HEAD
=======
                # TODO add this back now that multi-agent radppo is up
>>>>>>> 3251d282
                # if location_estimate:
                #     location_estimate.remove()
                    
                for agent_id, agent in self.agents.items():
                    data = np.array(agent.det_sto[current_index]) / 100
                    # If not last step, adjust orientation
                    if current_index != len(agent.det_sto)-1:
                        data_sub = (np.array(agent.det_sto[current_index + 1]) / 100)- (np.array(agent.det_sto[current_index]) / 100)
                        orient = math.degrees(math.atan2(data_sub[1], data_sub[0]))
                        # Plot detector
                        ax1.scatter(
                            data[0],
                            data[1],
                            marker_size,
                            c=[agent.marker_color],
                            marker=MarkerStyle((3, 0, orient - 90)),
                        )
                    else:
                        ax1.scatter(
                            data[0],
                            data[1],
                            marker_size,
                            c=[agent.marker_color],
                            marker=MarkerStyle((3, 0)),
                        )                        
                    # TODO What is this doing?
                    ax1.scatter(
                        -1000, -1000, marker_size, [agent.marker_color], marker=MarkerStyle("^"), label=f"{agent_id}_Detector"
                    )
                    # Plot detector path if not last step
                    if current_index != len(agent.det_sto)-1:
                        data_prev: npt.NDArray[np.float64] = np.array(agent.det_sto[current_index-1]) / 100
                        data_current: npt.NDArray[np.float64] = np.array(agent.det_sto[current_index]) / 100
                        data_next: npt.NDArray[np.float64] = np.array(agent.det_sto[current_index+1]) / 100
                        line_data: npt.NDArray[np.float64] = np.array([data_prev, data_current, data_next])
                        ax1.plot(
                            line_data[0 : 2, 0],
                            line_data[0 : 2, 1],
                            3,
                            c=agent.marker_color,
                            alpha=0.3,
                            ls="--",
                        )
                    # Plot radiation counts - stem graph
                    current_color = tuple(agent.marker_color)
                    markerline, _, _ = ax2.stem(
                        [current_index], [agent.meas_sto[current_index]], use_line_collection=True, label=f"{agent_id}_Detector"
                        )
                    markerline.set_markerfacecolor(current_color)
                    markerline.set_markeredgecolor(current_color)
                    
                    # Plot rewards graph - line graph, previous reading connects to current reading   
                    ax3.scatter(current_index, agent.reward_sto[current_index], marker=',', c=[agent.marker_color], s=2, label=f"{agent_id}_Detector") # Current state reward              
                    ax3.plot([current_index-1, current_index], agent.cum_reward_sto[current_index-1:current_index+1], c=agent.marker_color, label=f"{agent_id}_Detector")  # Cumulative line graph
                        
                
                # TODO make multi-agent and fix
                # if not (location_estimate is None):
                #     location_estimate = ax1.scatter(
                #         location_estimate[0][current_index][1] / 100,
                #         location_estimate[0][current_index][2] / 100,
                #         marker_size * 0.8,
                #         c="magenta",
                #         label="Loc. Pred.",
                #     )

        # Initialize render environment 
        if data or measurements:
            print(f"Error: Not implemented for upgraded multi-agent version. TBD")
            return
            # TODO Dont overwrite! Make local var instead
            # TODO update to work with new mulit-agent framework
            # self.intensity = params[0]
            # self.bkg_intensity = params[1]
            # self.src_coords = params[2]
            # self.iter_count = len(measurements)
            # data = np.array(data) / 100
        #else:
            # TODO change to multi-agent
            #data = np.array(agent.det_sto) / 100  # Detector stored locations in an array?
            #measurements = agent.meas_sto # Unneeded?

        # Check only rendering one episode aka data readings available match number of rewards (+1 as rewards dont include the first position). 
        #if data.shape[0] != len(episode_rewards)+1:
        
        # TODO make multiagent
        if episode_rewards:
            print(f"Error: Episode rewards are deprecated. Rendering plots from existing agent storage.")
        
        cum_episode_rewards = [a.cum_reward_sto for a in self.agents.values()]
        flattened_rewards = [x for v in cum_episode_rewards for x in v]   
        data_length = len(self.agents[0].det_sto)
        reward_length = len(cum_episode_rewards[0]) if len(cum_episode_rewards) > 0 else 0
        if data_length != reward_length:
            print(f"Error: episode reward array length: {reward_length} does not match existing detector locations array length {data_length}. \
            Check: Are you trying to render more than one episode?")
            return
<<<<<<< HEAD

        if obstacles == []:
            obstacles = self.obs_coord

        # Check only rendering one episode aka data readings available match number of rewards 
        # (+1 as rewards dont include the first position). 
        #reward_length = len(ep_rew)
        # if data.shape[0] != len(ep_rew)+1:
        #     print(f"Error: episode reward array length: {reward_length} does not match existing detector locations array length, \
        #     minus initial start position: {data.shape[0]}. \
        #     Check: Are you trying to render more than one episode?")
        #     return 1
=======
>>>>>>> 3251d282

        if obstacles == []:
            obstacles = self.obs_coord
        if just_env:
            # Setup Graph
            plt.rc("font", size=12)
            fig, ax1 = plt.subplots(1, 1, figsize=(7, 7), tight_layout=True)
            
            # Plot source
            ax1.scatter(
                self.src_coords[0] / 100,
                self.src_coords[1] / 100,
                60,
                c="red",
                marker=MarkerStyle("*"),
                label="Source",
            )
            # Plot Agents
            for agent_id, agent in self.agents.items():
                data = np.array(agent.det_sto[0]) / 100 # TODO make just a single op instead of whole array
                ax1.scatter(
                    data[0],
                    data[1],
                    42,
                    c=[agent.marker_color],
                    #c="black",
                    marker=MarkerStyle("^"),
                    label=f"{agent_id}_Detector",
                )
            # Plot Obstacles
            ax1.grid()
            if not (obstacles == []):
                for coord in obstacles:
                    p_disp = PolygonPatches((np.array(coord) / 100), color="gray")
                    ax1.add_patch(p_disp)

            # TODO Make multi-agent and fix
            # if not (location_estimate is None):
            #     ax1.scatter(
            #         # location_estimate[0][current_index][1] / 100,
            #         # location_estimate[0][current_index][2] / 100,
            #         location_estimate[0][0][1] / 100,
            #         location_estimate[0][0][2] / 100,
            #         42,
            #         c="magenta",
            #         label="Loc. Pred.",
            #     )
            # Finish Graph
            ax1.set_xlim(0, self.search_area[1][0] / 100)
            ax1.set_ylim(0, self.search_area[2][1] / 100)
            ax1.set_xlabel("X[m]")
            ax1.set_ylabel("Y[m]")
<<<<<<< HEAD
            ax1.legend(loc="lower left", fontsize=8)
        
            # Save
            if save_gif:
                if os.path.isdir(str(path) + "/gifs/"):
                    fig.savefig(str(path) + f"/gifs/environment.png")
                else:
                    os.mkdir(str(path) + "/gifs/")
=======
            ax1.legend(loc="lower right", fontsize=8)
        
            # Save
            if self.save_gif:
                if os.path.isdir(str(path) + ".." + "/gifs/"):
                    fig.savefig(str(path) + f"/gifs/environment.png")
                else:
                    os.mkdir(str(path) + ".." + "/gifs/")
>>>>>>> 3251d282
                    fig.savefig(str(path) + f"/gifs/environment.png")
            else:
                plt.show()
            # Figure is not reused, ok to close 
            plt.close(fig)
            return
            
        else:
            # Setup Graph for gif
            plt.rc("font", size=12)
            fig, (ax1, ax2, ax3) = plt.subplots(
                1, 3, figsize=(15, 5), tight_layout=True
            )
            marker_size = 25

            # Setup animation
            print("Frames to render ", reward_length)

            ani = animation.FuncAnimation(
                fig,
                update,
                #frames=reward_length,
                frames=data_length,
                fargs=(ax1, ax2, ax3, self.src_coords, self.search_area, measurements, flattened_rewards),
            )
            if self.save_gif:
                writer = PillowWriter(fps=5)
                if os.path.isdir(str(path) + "/gifs/"):
                    ani.save(str(path) + f"/gifs/test_epoch{epoch_count}.gif", writer=writer)
                    print("")
                else:
                    os.mkdir(str(path) + "/gifs/")
                    ani.save(str(path) + f"/gifs/test_epoch{epoch_count}.gif", writer=writer)
            else:
                plt.show()
            return

# TODO make multi-agent
    def FIM_step(self, agent: Agent, action: Action, coords: Optional[Point] = None) -> Point:

        """
        Method for the information-driven controller to update detector coordinates in the environment
        without changing the actual detector positon.

        Args:
        action : action to move the detector
        coords : coordinates to move the detector from that are different from the current detector coordinates
        """

        # Make a copy of the current detector coordinates
        detector_coordinates = agent.det_coords # TODO make multi-agent
        det_coords = detector_coordinates
        if coords:
            coords_p: vis.Point = to_vis_p(coords)
            agent.detector = coords_p
            agent.det_coords = coords # TODO make multi-agent

        in_obs = False if self.take_action(agent, action, proposed_coordinates=[]) else True
        detector_coordinates = agent.det_coords # TODO make multi-agent
        det_ret = detector_coordinates
        if coords is None and not in_obs or coords:
            # If successful movement, return new coords. Set detector back.
            det_coords_p: vis.Point = to_vis_p(det_coords)
            agent.detector = det_coords_p
            agent.det_coords = det_coords # TODO make multi-agent

        return det_ret<|MERGE_RESOLUTION|>--- conflicted
+++ resolved
@@ -21,11 +21,7 @@
 from matplotlib.animation import PillowWriter
 from matplotlib.patches import Polygon as PolygonPatches
 
-<<<<<<< HEAD
-from typing import Any, List, Union, Literal, NewType, Optional, TypedDict, cast, get_args, Dict
-=======
 from typing import Any, List, Union, Literal, NewType, Optional, TypedDict, cast, get_args, Dict, NamedTuple
->>>>>>> 3251d282
 from typing_extensions import TypeAlias
 
 
@@ -35,8 +31,6 @@
 BBox: TypeAlias = NewType("BBox", tuple[Point, Point, Point, Point])
 Colorcode: TypeAlias = NewType("Colorcode", list[int])
 Color: TypeAlias = NewType("Color", npt.NDArray[np.float64])
-<<<<<<< HEAD
-=======
 
 Metadata: TypeAlias = TypedDict(
     "Metadata", {"render.modes": list[str], "video.frames_per_second": int}
@@ -73,7 +67,6 @@
     Colorcode([0, 255, 0]), # Green
     Colorcode([255, 127, 0]) # Orange
     ]
->>>>>>> 3251d282
 
 Metadata: TypeAlias = TypedDict(
     "Metadata", {"render.modes": list[str], "video.frames_per_second": int}
@@ -231,7 +224,6 @@
             Point((get_x_step_coeff(action), get_y_step_coeff(action))),
             get_step_size(action),
         )
-<<<<<<< HEAD
 
 
 def create_color(id: int) -> Color:
@@ -243,26 +235,6 @@
     return Color(np.array(specific_color) / 255)
 
 
-@dataclass()
-class StepResult():
-    id: int = field(init=False)
-    state: npt.NDArray[np.float32] = field(init=False)
-    reward: float = field(init=False)
-    done: bool = field(default=False)
-    error: dict[Any, Any] = field(default_factory=dict)
-=======
->>>>>>> 3251d282
-
-
-def create_color(id: int) -> Color:
-    ''' Pick initial Colorcode based on id number, then offset it '''
-    specific_color: Colorcode = COLORS[id % (len(COLORS))]  # 
-    if id > (len(COLORS)-1):
-        offset: int = (id * 22) % 255  # Create large offset for that base color, bounded by 255
-        specific_color[id % 3] = (255 + specific_color[id % 3] - offset) % 255  # Perform the offset
-    return Color(np.array(specific_color) / 255)
-
-
 class StepResult(NamedTuple):
     observation: dict[int, npt.NDArray[np.float32]]
     reward: dict[int, float]
@@ -275,17 +247,11 @@
     sp_dist: float = field(init=False) # Shortest path distance between agent and source
     euc_dist: float =  field(init=False) # Crow-Flies distance between agent and source
     det_coords: Point = field(init=False) # Detector Coordinates
-<<<<<<< HEAD
-    out_of_bounds: bool = field(init=False) # Artifact from rad_ppo; TODO remove from rad_ppo and have as a part of state return instead?
-    out_of_bounds_count: int = field(init=False)  # Artifact - TODO decouple from rad_ppo agent?
-    intersect: bool = field(default=False)  # Check if line of sight is blocked by obstacle 
-=======
     out_of_bounds: bool = field(init=False) 
     out_of_bounds_count: int = field(init=False)
     collision: bool = field(init=False)
     intersect: bool = field(default=False)  # Check if line of sight is blocked by obstacle 
     obstacle_blocking: bool = field(default=False) # For position assertions and testing
->>>>>>> 3251d282
     detector: vis.Point = field(init=False) # Visilibity graph detector coordinates 
     prev_det_dist: float = field(init=False)
     id: int = field(default=0)
@@ -296,47 +262,6 @@
     meas_sto: list[float] = field(init=False) # Measurement history for episode
     reward_sto: list[float] = field(init=False) # Reward history for epsisode
     cum_reward_sto: list = field(init=False)  # Cumulative rewards tracker for episode
-<<<<<<< HEAD
-
-    def __post_init__(self):
-        self.marker_color: Color = create_color(self.id)
-        self.reset()
-    
-    def reset(self):
-        self.out_of_bounds = False  
-        self.out_of_bounds_count = 0
-        self.det_sto: list[Point] = []  # Coordinate history for episdoe
-        self.meas_sto: list[float] = [] # Measurement history for episode
-        self.reward_sto: list[float] = [] # Reward history for epsisode
-        self.cum_reward_sto: list = []  # Cumulative rewards tracker for episode
-                
-
-@dataclass
-class RadSearch(gym.Env):
-    """
-        # bbox is the "bounding box"
-        # Dimensions of radiation source search area in cm, decreased by observation_area param. to ensure visilibity graph setup is valid.
-        #
-        # observation_area
-        # Interval for each obstruction area in cm aka observation area
-        #
-        # seed
-        # A random number generator
-        #
-        # obstruct
-        # Number of obstructions present in each episode, options: -1 -> random sampling from [1,5], 0 -> no obstructions, [1-7] -> 1 to 7 obstructions
-    """ 
-    # Backwards compatiblility with single-agent step returns
-    backwards_compatible: Union[Literal[1], None] = field(default=None)
-    # Environment
-    bbox: BBox = field(default_factory=lambda: BBox(
-            tuple((Point((0.0, 0.0)), Point((2700.0, 0.0)), Point((2700.0, 2700.0)), Point((0.0, 2700.0))))
-            ))
-    observation_area: Interval = field(default_factory=lambda: Interval((200.0, 500.0)))
-    np_random: npr.Generator = field(default_factory=lambda: npr.default_rng(0))
-    obstruct: Literal[-1, 0, 1, 2, 3, 4, 5, 6, 7] = field(default=0)
-=======
->>>>>>> 3251d282
 
     def __post_init__(self):
         self.marker_color: Color = create_color(self.id)
@@ -380,11 +305,7 @@
     max_dist: float = field(init=False)
     line_segs: list[list[vis.Line_Segment]] = field(init=False)
     poly: list[Polygon] = field(init=False)
-<<<<<<< HEAD
-    search_area: BBox = field(init=False)
-=======
     search_area: BBox = field(init=False)  # Area Detector and Source will spawn in - each must be 1000 cm apart from the source
->>>>>>> 3251d282
     walls: Polygon = field(init=False)
     world: vis.Environment = field(init=False)
     vis_graph: vis.Visibility_Graph = field(init=False)
@@ -413,11 +334,6 @@
     observation_space: spaces.Box = spaces.Box(0, np.inf, shape=(11,), dtype=np.float32)
     coord_noise: bool = False
     seed: Union[int, None] = field(default=None)  # TODO make env generation work with this
-<<<<<<< HEAD
-    
-    # Rendering
-    iter_count: int = field(default=0)   # For render function, believe it counts timesteps
-=======
     scale: float = field(init=False)
     
     # Rendering
@@ -429,7 +345,6 @@
     DEBUG_SOURCE_LOCATION: Point = field(default=Point((1.0, 1.0)))
     DEBUG_DETECTOR_LOCATION: Point = Point((1000.0, 1000.0))  
     # !!!!!!!!!!!!!!!!!!!!!!!!!!!!!!!!!!!!!!!!!!!!!!!!!!!!!!!!!!!!!!!!!!!!!!!!!!!!!!!!!!!!!!!!!!!!!!!!!!!!!!!!!!!!!!!!!!!!!!!!!!!!!!!!!!!!!!!!!!!!!!!!!!!!!!!!!!!!!!!
->>>>>>> 3251d282
 
     def __post_init__(self):
         self.search_area: BBox = BBox(
@@ -462,16 +377,6 @@
         )
         self.epoch_end = True
         self.agents = {i: Agent(id=i) for i in range(self.number_agents)}
-<<<<<<< HEAD
-        self.max_dist: float = dist_p(self.search_area[2], self.search_area[1])
-        if self.seed != None:
-            np.random.seed(self.seed) # TODO Fix to work with rng arg?
-        self.reset()
-
-    def step(
-        self, action: Optional[Action] = None, action_list: Optional[dict] = None 
-    ) -> dict[int, StepResult]:
-=======
         self.max_dist: float = dist_p(self.search_area[2], self.search_area[1])  # Maximum distance between two points within search area
         if self.seed != None:
             np.random.seed(self.seed) # TODO Fix to work with rng arg?
@@ -485,7 +390,6 @@
         self.reset()
 
     def step( self, action: Optional[Union[Action, dict]] = None ) -> StepResult:
->>>>>>> 3251d282
         """
         Wrapper that captures gymAI env.step() and expands to include multiple agents for one "timestep". 
         Accepts literal action for single agent, or a dict of agent-IDs and actions.
@@ -516,13 +420,9 @@
             Proposed Coordinates:
             A list of all resulting coordinates if all agents successfully take their actions. Used for collision prevention.
             """
-<<<<<<< HEAD
-            
-=======
             agent.out_of_bounds = False
             agent.collision = False
                      
->>>>>>> 3251d282
             if self.take_action(agent, action, proposed_coordinates):
                 # Check if out of bounds
                 if (
@@ -586,9 +486,6 @@
                     else:
                         reward = -0.5 * agent.sp_dist / self.max_dist
 
-<<<<<<< HEAD
-            # If detector coordinate noise is desired, will be added to the detector coordinates
-=======
                 if action == -1 and not agent.collision:
                     reward = -0.5 * agent.sp_dist / self.max_dist
                     raise ValueError("Agent should not return false if the tentative step is an idle step")
@@ -596,7 +493,6 @@
                     reward = -0.5 * agent.sp_dist / self.max_dist
 
             # If detector coordinate noise is desired
->>>>>>> 3251d282
             noise: Point = Point(
                 tuple(self.np_random.normal(scale=5, size=2))
                 if self.coord_noise
@@ -612,40 +508,16 @@
             # TODO: State should really be better organized. If there are distinct components to it, why not make it
             # a named tuple?
 
-<<<<<<< HEAD
-            # Sensor measurement for in obstacles?
-            sensor_meas: npt.NDArray[np.float64] = self.dist_sensors(agent=agent) if self.num_obs > 0 else np.zeros(DETECTABLE_DIRECTIONS)  # type: ignore
-            # State is an 11-tuple ndarray
-            state: npt.NDArray[np.float32] = np.array([meas, *det_coord_scaled, *sensor_meas])  # type: ignore
-            agent.out_of_bounds = False  # Artifact - TODO decouple from rad_ppo agent?
-=======
             # Sensor measurement for obstacles directly around agent
             sensor_meas: npt.NDArray[np.float64] = self.dist_sensors(agent=agent) if self.num_obs > 0 else np.zeros(DETECTABLE_DIRECTIONS)  # type: ignore
             # State is an 11-tuple ndarray
             # [intensity, x-coord, y-coord, 8 directions of obstacle detection]
             state: npt.NDArray[np.float32] = np.array([meas, *det_coord_scaled, *sensor_meas])  # type: ignore
             
->>>>>>> 3251d282
             agent.det_sto.append(agent.det_coords)
             agent.meas_sto.append(meas)
             agent.reward_sto.append(reward)
             agent.cum_reward_sto.append(reward + agent.cum_reward_sto[-1] if len(agent.cum_reward_sto) > 0 else reward)
-<<<<<<< HEAD
-            return state, round(reward, 2), self.done, {'out_of_bounds': agent.out_of_bounds, 'out_of_bounds_count': agent.out_of_bounds_count}
-            #~~~~~~~~~~~~~~~~~~~~~~~~~~~~~~~~~~~~~~~~~~~~~#
-
-        aggregate_step_result: dict[int, StepResult] = {_: StepResult() for _ in self.agents}
-        
-        if action_list:
-            proposed_coordinates = [sum_p(self.agents[agent_id].det_coords, get_step(action)) for agent_id, action in action_list.items()]
-            for agent_id, action in action_list.items():
-                aggregate_step_result[agent_id].id = agent_id
-                (
-                    aggregate_step_result[agent_id].state, 
-                    aggregate_step_result[agent_id].reward, 
-                    aggregate_step_result[agent_id].done,
-                    aggregate_step_result[agent_id].error,
-=======
             info = {'out_of_bounds': agent.out_of_bounds, 'out_of_bounds_count': agent.out_of_bounds_count, 'blocked': agent.obstacle_blocking, 'scale': 1 / self.search_area[2][1]}
             return state, round(reward, 2), self.done, info
             #~~~~~~~~~~~~~~~~~~~~~~~~~~~~~~~~~~~~~~~~~~~~~#
@@ -682,30 +554,11 @@
                     aggregate_reward_result[agent_id], 
                     aggregate_success_result[agent_id],
                     aggregate_info_result[agent_id],
->>>>>>> 3251d282
                 ) = agent_step(agent=self.agents[agent_id], action=action, proposed_coordinates=proposed_coordinates)   
             self.iter_count += 1
             #return {k: asdict(v) for k, v in aggregate_step_result.items()}       
         else:
             # Provides backwards compatability for single actions instead of action lists for single agents.
-<<<<<<< HEAD
-            if action and len(self.agents) > 1:
-                print("WARNING: Passing single action to mutliple agents during step.", file=sys.stderr)
-            # Used during reset to get initial state or during single-agent move
-            for agent_id, agent in self.agents.items():
-                aggregate_step_result[agent_id].id = agent_id
-                
-                (
-                    aggregate_step_result[agent_id].state, 
-                    aggregate_step_result[agent_id].reward, 
-                    aggregate_step_result[agent_id].done,
-                    aggregate_step_result[agent_id].error,
-                ) = agent_step(action=action, agent=agent)
-            self.iter_count += 1
-        return aggregate_step_result
-
-    def reset(self) -> dict[int, StepResult]:
-=======
             if type(action) == int and len(self.agents) > 1:
                 print("WARNING: Passing single action to mutliple agents during step! Collision avoidance has been disabled!", file=sys.stderr)
             # Used during reset to get initial state or during single-agent move
@@ -732,7 +585,6 @@
         return aggregate_observation_result, aggregate_reward_result, aggregate_success_result, aggregate_info_result
 
     def reset(self) -> StepResult:
->>>>>>> 3251d282
         """
         Method to reset the environment.
         """
@@ -776,11 +628,6 @@
             agent.prev_det_dist: float = self.world.shortest_path(  # type: ignore
                 self.source, agent.detector, self.vis_graph, EPSILON
             ).length()
-<<<<<<< HEAD
-        
-        self.intensity = self.np_random.integers(self.radiation_intensity_bounds[0], self.radiation_intensity_bounds[1])  # type: ignore
-        self.bkg_intensity = self.np_random.integers(self.background_radiation_bounds[0], self.background_radiation_bounds[1])  # type: ignore
-=======
             
             ##### TEST
             assert agent.det_coords[0] > 0 and agent.det_coords[1] > 0   # TODO DELETE ME
@@ -793,7 +640,6 @@
             self.intensity = np.int_(1000000)
             self.bkg_intensity = np.int_(0)
         # !!!!!!!!!!!!!!!!!!!!!!!!!!!!!!!!!!!!!!!!!!!!!!!!!!!!!!!!!!!!!!!!!!!!!!!!!!!!!!!!!!!!!!!!!!!!!!!!!!!!!!!!!!!!!!!!!!!!!!!!!!!!!!!!!!!!!!!!!!!!!!!!!!!!!!!!!!!!!!!
->>>>>>> 3251d282
 
         # Check if the environment is valid
         if not (self.world.is_valid(EPSILON)):
@@ -802,11 +648,7 @@
             self.reset()
 
         # Get current states
-<<<<<<< HEAD
-        step = self.step(action=None, action_list=None)
-=======
         step = self.step(action=None)
->>>>>>> 3251d282
         # Reclear iteration count 
         self.iter_count = 0
         return step
@@ -834,15 +676,6 @@
 
         roll_back_action: bool = False
         step = get_step(action)
-<<<<<<< HEAD
-        
-        tentative_coordinates = sum_p(agent.det_coords, step)         # TODO can delete and use value from proposed coords
-        
-        # If proposed move will collide with another agents proposed move, 
-        if count_matching_p(tentative_coordinates, proposed_coordinates) > 1:
-            return False
-        
-=======
         tentative_coordinates = sum_p(agent.det_coords, step)  # TODO can delete and use value from proposed coords
         
         # If proposed move will collide with another agents proposed move, 
@@ -863,20 +696,10 @@
                 agent.out_of_bounds_count += 1
                 return False              
         
->>>>>>> 3251d282
         agent.detector = to_vis_p(tentative_coordinates)
 
         if self.in_obstruction(agent=agent):
             roll_back_action = True
-<<<<<<< HEAD
-                        
-        if roll_back_action:
-            # If we're in an obsticle, roll back
-            agent.detector = to_vis_p(agent.det_coords)
-        else:
-            # If we're not in an obsticle, update the detector coordinates
-            agent.det_coords = from_vis_p(agent.detector)
-=======
             agent.obstacle_blocking = True
                         
         if roll_back_action:
@@ -889,7 +712,6 @@
         ##### TEST
         if self.enforce_grid_boundaries:
             assert agent.det_coords[0] > 0 and agent.det_coords[1] > 0   # TODO DELETE ME
->>>>>>> 3251d282
 
         return False if roll_back_action else True
 
@@ -982,17 +804,6 @@
             )
 
         # Generate initial point values
-<<<<<<< HEAD
-        source = rand_point()
-        src_point = to_vis_p(source)
-        
-        detector = rand_point()
-        
-        det_point = to_vis_p(detector)
-
-        # Check if detectors starting location is in an object
-        while not det_clear:
-=======
         source: Point = rand_point()
 
         # !!!!!!!!!!!!!!!!!!!!!!!!!!!!!!!!!!!!!!!!!!!!!!!!!!!!!!!!!!   HARDCODE TEST DELETE ME  !!!!!!!!!!!!!!!!!!!!!!!!!!!!!!!!!!!!!!!!!!!!!!!!!!!!!!!!!!!!!!!!!!!!!!!!! 
@@ -1014,7 +825,6 @@
         # Check if detectors starting location is in an object
         test_count = 0
         while not det_clear and test_count < MAX_CREATION_TRIES:
->>>>>>> 3251d282
             while not resamp and obstacle_index < self.num_obs:
                 if det_point._in(to_vis_poly(self.poly[obstacle_index]), EPSILON):  # type: ignore
                     resamp = True
@@ -1026,13 +836,10 @@
                 resamp = False
             else:
                 det_clear = True
-<<<<<<< HEAD
-=======
             
             test_count += 1
             if test_count == MAX_CREATION_TRIES:
                 raise ValueError('Creating Environment Failed - Maximum tries exceeded to clear Detector. Check bounds and observation area to ensure source and detector can spawn 10 meters apart (1000 cm).')
->>>>>>> 3251d282
         
         # Check if source starting location is in object and is far enough away from detector
         # TODO change to multi-source
@@ -1040,31 +847,6 @@
         inter = False
         obstacle_index = 0
         num_retry = 0
-<<<<<<< HEAD
-        while not src_clear:
-            while dist_p(detector, source) < 1000:
-                source = rand_point()
-            src_point = to_vis_p(source)
-            L: vis.Line_Segment = vis.Line_Segment(det_point, src_point)
-            while not resamp and obstacle_index < self.num_obs:
-                poly_p: vis.Polygon = to_vis_poly(self.poly[obstacle_index])
-                if src_point._in(poly_p, EPSILON):  # type: ignore
-                    resamp = True
-                if not resamp and vis.boundary_distance(L, poly_p) < 0.001:  # type: ignore
-                    inter = True
-                obstacle_index += 1
-            if self.num_obs == 0 or (num_retry > 20 and not resamp):
-                src_clear = True
-            elif resamp or not inter:
-                source = rand_point()
-                src_point = to_vis_p(source)
-                obstacle_index = 0
-                resamp = False
-                inter = False
-                num_retry += 1
-            elif inter:
-                src_clear = True
-=======
 
         # !!!!!!!!!!!!!!!!!!!!!!!!!!!!!!!!!!!!!!!!!!!!!!!!!!!!!!!!!!   HARDCODE TEST DELETE ME  !!!!!!!!!!!!!!!!!!!!!!!!!!!!!!!!!!!!!!!!!!!!!!!!!!!!!!!!!!!!!!!!!!!!!!!!! 
         # !!!!!!!!!!!!!!!!!!!!!!!!!!!!!!!!!!!!!!!!!!!!!!!!!!!!!!!!!!!!!!!!!!!!!!!!!!!!!!!!!!!!!!!!!!!!!!!!!!!!!!!!!!!!!!!!!!!!!!!!!!!!!!!!!!!!!!!!!!!!!!!!!!!!!!!!!!!!!!!  
@@ -1104,7 +886,6 @@
                 test_count += 1
                 if test_count == MAX_CREATION_TRIES:
                     raise ValueError('Creating Environment Failed - Maximum tries exceeded to clear Detector. Check bounds and observation area to ensure source and detector can spawn 10 meters apart (1000 cm).')
->>>>>>> 3251d282
 
         return src_point, det_point, detector, source
 
@@ -1148,21 +929,12 @@
             return False
 
     def collision_check(self, agent: Agent):
-<<<<<<< HEAD
         """
         Method that checks if the new detector position will conflict with another detectors new position
         """        
 
     def dist_sensors(self, agent: Agent) -> list[float]:
         """
-=======
-        """
-        Method that checks if the new detector position will conflict with another detectors new position
-        """        
-
-    def dist_sensors(self, agent: Agent) -> list[float]:
-        """
->>>>>>> 3251d282
         Method that generates detector-obstruction range measurements with values between 0-1. 
         This detects obstructions within 1.1m of itself. 0 means no obstructions were detected.
         Currently supports 8 directions
@@ -1261,11 +1033,7 @@
         """
         Method that produces a gif of the agent interacting in the environment. Only renders one episode at a time.
         """       
-<<<<<<< HEAD
-        reward_length = field(init=False) 
-=======
         reward_length = field(init=False) # Prevent from being unbound
->>>>>>> 3251d282
         # global location_estimate 
         # location_estimate = None # TODO Trying to get out of global scope; this is for source prediction
 
@@ -1381,11 +1149,7 @@
                 ax1.yaxis.set_major_formatter(FormatStrFormatter("%d"))
                 ax1.set_xlabel("X[m]")
                 ax1.set_ylabel("Y[m]")
-<<<<<<< HEAD
-                ax1.legend(loc="lower left", fontsize=8)
-=======
                 ax1.legend(loc="lower right", fontsize=8)
->>>>>>> 3251d282
 
                 # Set up radiation graph
                 # TODO make this less terrible
@@ -1417,10 +1181,7 @@
                 ax3.plot()
                     
             else: # If not first frame
-<<<<<<< HEAD
-=======
                 # TODO add this back now that multi-agent radppo is up
->>>>>>> 3251d282
                 # if location_estimate:
                 #     location_estimate.remove()
                     
@@ -1518,21 +1279,6 @@
             print(f"Error: episode reward array length: {reward_length} does not match existing detector locations array length {data_length}. \
             Check: Are you trying to render more than one episode?")
             return
-<<<<<<< HEAD
-
-        if obstacles == []:
-            obstacles = self.obs_coord
-
-        # Check only rendering one episode aka data readings available match number of rewards 
-        # (+1 as rewards dont include the first position). 
-        #reward_length = len(ep_rew)
-        # if data.shape[0] != len(ep_rew)+1:
-        #     print(f"Error: episode reward array length: {reward_length} does not match existing detector locations array length, \
-        #     minus initial start position: {data.shape[0]}. \
-        #     Check: Are you trying to render more than one episode?")
-        #     return 1
-=======
->>>>>>> 3251d282
 
         if obstacles == []:
             obstacles = self.obs_coord
@@ -1585,16 +1331,6 @@
             ax1.set_ylim(0, self.search_area[2][1] / 100)
             ax1.set_xlabel("X[m]")
             ax1.set_ylabel("Y[m]")
-<<<<<<< HEAD
-            ax1.legend(loc="lower left", fontsize=8)
-        
-            # Save
-            if save_gif:
-                if os.path.isdir(str(path) + "/gifs/"):
-                    fig.savefig(str(path) + f"/gifs/environment.png")
-                else:
-                    os.mkdir(str(path) + "/gifs/")
-=======
             ax1.legend(loc="lower right", fontsize=8)
         
             # Save
@@ -1603,7 +1339,6 @@
                     fig.savefig(str(path) + f"/gifs/environment.png")
                 else:
                     os.mkdir(str(path) + ".." + "/gifs/")
->>>>>>> 3251d282
                     fig.savefig(str(path) + f"/gifs/environment.png")
             else:
                 plt.show()
