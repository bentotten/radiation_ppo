--- conflicted
+++ resolved
@@ -5,8 +5,6 @@
   "version": "0.2.0",
   "configurations": [
     {
-<<<<<<< HEAD
-=======
       "name": "Python: Module",
       "type": "python",
       "request": "launch",
@@ -16,8 +14,6 @@
       "cwd": "${workspaceFolder}"
     },
     {
-
->>>>>>> 3251d282
       "name": "SIMPLE",
       "type": "python",
       "request": "launch",
@@ -34,28 +30,12 @@
       "program": "${workspaceFolder}/algos/ppo/main.py",
       "console": "integratedTerminal",
       "justMyCode": false,
-<<<<<<< HEAD
-      "args": ["--seed", "0", "--exp-name", "exp1"],
-=======
       "args": ["--seed", "0", "--exp-name", "exp1", "--render", "True"],
->>>>>>> 3251d282
       "cwd": "${workspaceFolder}/algos/ppo"
     },
     {
       "name": "MULTI",
       "type": "python",
-<<<<<<< HEAD
-      //"python": "${command:python.interpreterPath}/../multi_ppo_torch", # Specify which interpreter
-      "request": "launch",
-      "program": "${workspaceFolder}/algos/multi-agent/main.py",
-      "console": "integratedTerminal",
-      "justMyCode": false,
-      "args": [],
-      "cwd": "${workspaceFolder}/algos/multi-agent"
-    }
-  ]
-}
-=======
       "request": "launch",
       "program": "${workspaceFolder}/algos/multiagent/main.py",
       "console": "integratedTerminal",
@@ -97,10 +77,9 @@
         "100"
       ],
       "cwd": "${workspaceFolder}/algos/multiagent"
-    }    
+    }
   ]
 }
-
 
 // General parameters for multi-agent
 // help="Number of timesteps per epoch (before updating agent networks)"
@@ -154,5 +133,4 @@
 // help="Number of layers for Actor MLP (Policy Multi-layer Perceptron)"
 // "--l-pol", "1",
 // help="Number of layers for Critic MLP (State-Value Multi-layer Perceptron)"
-// "--l-val","1",
->>>>>>> 3251d282
+// "--l-val","1",